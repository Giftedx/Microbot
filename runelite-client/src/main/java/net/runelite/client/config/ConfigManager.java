--- conflicted
+++ resolved
@@ -571,10 +571,7 @@
 					continue;
 				}
 
-<<<<<<< HEAD
 //				log.info("Profile '{}' (sync: {}, active: {}, id: {})", p.getName(), p.isSync(), p.isActive(), p.getId());
-=======
-				log.info("Profile '{}' (sync: {}, active: {}, id: {})", p.getName(), p.isSync(), p.isActive(), p.getId());
 			}
 
 			if (rsProfile == null)
@@ -582,7 +579,6 @@
 				rsProfile = lock.createProfile(RSPROFILE_NAME, RSPROFILE_ID);
 			}
 			rsProfile.setSync(true);
->>>>>>> af66cfe2
 
 			// synced rsprofile need to be fetched if outdated
 			syncRemote(lock, rsProfile, remoteProfiles);
