--- conflicted
+++ resolved
@@ -333,8 +333,6 @@
 		}
 	}
 
-<<<<<<< HEAD
-=======
 	public void setDiscordWebhookUrl(ConfigProfile profile, String discordWebhookUrl) {
 		// Flush pending config changes first in case the profile being
 		// synced is the active profile.
@@ -354,7 +352,6 @@
 		}
 	}
 
->>>>>>> 72378056
 	public void toggleSync(ConfigProfile profile, boolean sync)
 	{
 		log.debug("Setting sync for {}: {}", profile.getName(), sync);
