--- conflicted
+++ resolved
@@ -17,10 +17,7 @@
 import java.awt.*;
 
 import static net.runelite.client.plugins.natepainthelper.Info.*;
-<<<<<<< HEAD
-=======
 
->>>>>>> 3646d353
 
 @PluginDescriptor(
         name = "Nate's Pie Shell Maker",
