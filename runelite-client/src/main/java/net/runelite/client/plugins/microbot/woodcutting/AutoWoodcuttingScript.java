--- conflicted
+++ resolved
@@ -82,10 +82,7 @@
 
                 switch (state) {
                     case WOODCUTTING:
-<<<<<<< HEAD
-=======
-
->>>>>>> d3a20794
+
                         if (config.hopWhenPlayerDetected()) {
                             if (Rs2Player.logoutIfPlayerDetected(1, 10))
                                 return;
@@ -105,12 +102,7 @@
                             if (Rs2GameObject.interact(tree, config.TREE().getAction())) {
                                 Rs2Player.waitForAnimation();
                                 Rs2Antiban.actionCooldown();
-<<<<<<< HEAD
-                                Rs2Antiban.takeMicroBreakByChance();
-                                
-=======
-
->>>>>>> d3a20794
+
                                 if (config.walkBack().equals(WoodcuttingWalkBack.LAST_LOCATION)) {
                                     returnPoint = Rs2Player.getWorldLocation();
                                 }
@@ -143,13 +135,7 @@
                 state = State.WOODCUTTING;
                 break;
             case FIREMAKE:
-<<<<<<< HEAD
-                burnLog(config);
-                
-                if (Rs2Inventory.contains(config.TREE().getLog())) return;
-=======
-
->>>>>>> d3a20794
+
 
                 walkBack(config);
                 state = State.WOODCUTTING;
