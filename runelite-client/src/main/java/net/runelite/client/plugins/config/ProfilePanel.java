--- conflicted
+++ resolved
@@ -47,7 +47,6 @@
 import net.runelite.client.util.ImageUtil;
 import net.runelite.client.util.SwingUtil;
 
-<<<<<<< HEAD
 import javax.inject.Inject;
 import javax.swing.*;
 import javax.swing.border.EmptyBorder;
@@ -69,566 +68,6 @@
 import java.util.List;
 import java.util.Map;
 import java.util.concurrent.ScheduledExecutorService;
-=======
-@Slf4j
-class ProfilePanel extends PluginPanel
-{
-	private static final int MAX_PROFILES = 20;
-
-	private static final ImageIcon ADD_ICON = new ImageIcon(ImageUtil.loadImageResource(ScreenMarkerPlugin.class, "add_icon.png"));
-	private static final ImageIcon DELETE_ICON = new ImageIcon(ImageUtil.loadImageResource(ProfilePanel.class, "mdi_delete.png"));
-	private static final ImageIcon EXPORT_ICON = new ImageIcon(ImageUtil.loadImageResource(ProfilePanel.class, "mdi_export.png"));
-	private static final ImageIcon RENAME_ICON;
-	private static final ImageIcon RENAME_ACTIVE_ICON;
-	private static final ImageIcon CLONE_ICON = new ImageIcon(ImageUtil.loadImageResource(ProfilePanel.class, "mdi_content-duplicate.png"));
-	private static final ImageIcon ARROW_RIGHT_ICON = new ImageIcon(ImageUtil.loadImageResource(ProfilePanel.class, "/util/arrow_right.png"));
-	private static final ImageIcon SYNC_ICON;
-	private static final ImageIcon SYNC_ACTIVE_ICON;
-
-	private final ConfigManager configManager;
-	private final ProfileManager profileManager;
-	private final SessionManager sessionManager;
-	private final ScheduledExecutorService executor;
-
-	private final DragAndDropReorderPane profilesList;
-	private final JButton addButton;
-	private final JButton importButton;
-
-	private Map<Long, ProfileCard> cards = new HashMap<>();
-
-	private File lastFileChooserDirectory = RuneLite.RUNELITE_DIR;
-
-	private boolean active;
-
-	static
-	{
-		BufferedImage rename = ImageUtil.loadImageResource(ProfilePanel.class, "mdi_rename.png");
-		RENAME_ICON = new ImageIcon(rename);
-		RENAME_ACTIVE_ICON = new ImageIcon(ImageUtil.recolorImage(rename, ColorScheme.BRAND_ORANGE));
-
-		BufferedImage sync = ImageUtil.loadImageResource(ProfilePanel.class, "cloud_sync.png");
-		SYNC_ICON = new ImageIcon(sync);
-		SYNC_ACTIVE_ICON = new ImageIcon(ImageUtil.recolorImage(sync, ColorScheme.BRAND_ORANGE));
-	}
-
-	@Inject
-	ProfilePanel(
-		ConfigManager configManager,
-		ProfileManager profileManager,
-		SessionManager sessionManager,
-		ScheduledExecutorService executor
-	)
-	{
-		this.profileManager = profileManager;
-		this.configManager = configManager;
-		this.sessionManager = sessionManager;
-		this.executor = executor;
-
-		setBorder(new EmptyBorder(10, 10, 10, 10));
-
-		GroupLayout layout = new GroupLayout(this);
-		setLayout(layout);
-
-		profilesList = new DragAndDropReorderPane();
-		profilesList.addDragListener(this::handleDrag);
-
-		addButton = new JButton("New Profile", ADD_ICON);
-		addButton.addActionListener(ev -> createProfile());
-
-		importButton = new JButton("Import Profile");
-		importButton.addActionListener(ev ->
-		{
-			JFileChooser fileChooser = new JFileChooser();
-			fileChooser.setDialogTitle("Profile import");
-			fileChooser.addChoosableFileFilter(new FileNameExtensionFilter("RuneLite properties", "properties"));
-			fileChooser.setAcceptAllFileFilterUsed(false);
-			fileChooser.setCurrentDirectory(lastFileChooserDirectory);
-			int selection = fileChooser.showOpenDialog(this);
-			if (selection == JFileChooser.APPROVE_OPTION)
-			{
-				File file = fileChooser.getSelectedFile();
-				lastFileChooserDirectory = file.getParentFile();
-				importProfile(file);
-			}
-		});
-
-		JLabel info = new JLabel("<html>"
-			+ "Profiles are separate sets of plugins and settings that you can switch between at any time.");
-
-		layout.setVerticalGroup(layout.createSequentialGroup()
-			.addComponent(profilesList)
-			.addGap(8)
-			.addGroup(layout.createParallelGroup()
-				.addComponent(addButton)
-				.addComponent(importButton))
-			.addGap(8)
-			.addComponent(info));
-
-		layout.setHorizontalGroup(layout.createParallelGroup()
-			.addComponent(profilesList)
-			.addGroup(layout.createSequentialGroup()
-				.addComponent(addButton)
-				.addGap(8)
-				.addComponent(importButton))
-			.addComponent(info));
-
-		{
-			Object refresh = "this could just be a lambda, but no, it has to be abstracted";
-			getInputMap(WHEN_ANCESTOR_OF_FOCUSED_COMPONENT).put(KeyStroke.getKeyStroke(KeyEvent.VK_F5, 0), refresh);
-			getActionMap().put(refresh, new AbstractAction()
-			{
-				@Override
-				public void actionPerformed(ActionEvent e)
-				{
-					reload();
-				}
-			});
-		}
-	}
-
-	@Override
-	public void onActivate()
-	{
-		active = true;
-		reload();
-	}
-
-	@Override
-	public void onDeactivate()
-	{
-		active = false;
-		SwingUtil.fastRemoveAll(profilesList);
-		cards.clear();
-	}
-
-	@Subscribe
-	private void onProfileChanged(ProfileChanged ev)
-	{
-		if (!active)
-		{
-			return;
-		}
-
-		SwingUtilities.invokeLater(() ->
-		{
-			for (ProfileCard card : cards.values())
-			{
-				card.setActive(false);
-			}
-
-			ProfileCard card = cards.get(configManager.getProfile().getId());
-			if (card == null)
-			{
-				reload();
-				return;
-			}
-
-			card.setActive(true);
-		});
-	}
-
-	@Subscribe
-	public void onSessionOpen(SessionOpen sessionOpen)
-	{
-		if (!active)
-		{
-			return;
-		}
-
-		reload();
-	}
-
-	@Subscribe
-	public void onSessionClose(SessionClose sessionClose)
-	{
-		if (!active)
-		{
-			return;
-		}
-
-		reload();
-	}
-
-	private void reload()
-	{
-		executor.submit(() ->
-		{
-			try (ProfileManager.Lock lock = profileManager.lock())
-			{
-				reload(lock.getProfiles());
-			}
-		});
-	}
-
-	private void reload(List<ConfigProfile> profiles)
-	{
-		SwingUtilities.invokeLater(() ->
-		{
-			SwingUtil.fastRemoveAll(profilesList);
-
-			Map<Long, ProfileCard> prevCards = cards;
-			cards = new HashMap<>();
-
-			long activePanel = configManager.getProfile().getId();
-			boolean limited = profiles.stream().filter(v -> !v.isInternal()).count() >= MAX_PROFILES;
-
-			for (ConfigProfile profile : profiles)
-			{
-				if (profile.isInternal())
-				{
-					continue;
-				}
-
-				ProfileCard prev = prevCards.get(profile.getId());
-				ProfileCard pc = new ProfileCard(profile, activePanel == profile.getId(), limited, prev);
-				cards.put(profile.getId(), pc);
-				profilesList.add(pc);
-			}
-
-			addButton.setEnabled(!limited);
-			importButton.setEnabled(!limited);
-
-			profilesList.revalidate();
-		});
-	}
-
-	private class ProfileCard extends JPanel
-	{
-		private final ConfigProfile profile;
-		private final JButton delete;
-		private final JTextField name;
-		private final JButton activate;
-		private final JPanel expand;
-		private final JToggleButton rename;
-
-		private boolean expanded;
-		private boolean active;
-
-		private ProfileCard(ConfigProfile profile, boolean isActive, boolean limited, ProfileCard prev)
-		{
-			this.profile = profile;
-
-			setBackground(ColorScheme.DARKER_GRAY_COLOR);
-
-			name = new JTextField();
-			name.setText(profile.getName());
-			name.setEditable(false);
-			name.setEnabled(false);
-			name.setOpaque(false);
-			name.setBorder(null);
-			name.addActionListener(ev -> stopRenaming(true));
-			name.addKeyListener(new KeyAdapter()
-			{
-				@Override
-				public void keyPressed(KeyEvent e)
-				{
-					if (e.getKeyCode() == KeyEvent.VK_ESCAPE)
-					{
-						stopRenaming(false);
-					}
-				}
-			});
-			((AbstractDocument) name.getDocument()).setDocumentFilter(new DocumentFilter()
-			{
-				@Override
-				public void insertString(FilterBypass fb, int offset, String string, AttributeSet attr) throws BadLocationException
-				{
-					super.insertString(fb, offset, filter(string), attr);
-				}
-
-				@Override
-				public void replace(FilterBypass fb, int offset, int length, String text, AttributeSet attrs) throws BadLocationException
-				{
-					super.replace(fb, offset, length, filter(text), attrs);
-				}
-
-				private String filter(String in)
-				{
-					// characters commonly forbidden in file names
-					return CharMatcher.noneOf("/\\<>:\"|?*\0")
-						.retainFrom(in);
-				}
-			});
-
-			activate = new JButton(ARROW_RIGHT_ICON);
-			activate.setDisabledIcon(ARROW_RIGHT_ICON);
-			activate.addActionListener(ev -> switchToProfile(profile.getId()));
-			SwingUtil.removeButtonDecorations(activate);
-
-			{
-				expand = new JPanel();
-				expand.setOpaque(false);
-				expand.setLayout(new BorderLayout());
-
-				JPanel btns = new JPanel();
-				btns.setOpaque(false);
-				btns.setLayout(new DynamicGridLayout(1, 0, 0, 0));
-				expand.add(btns, BorderLayout.WEST);
-
-				rename = new JToggleButton(RENAME_ICON);
-				rename.setSelectedIcon(RENAME_ACTIVE_ICON);
-				rename.setToolTipText("Rename profile");
-				SwingUtil.removeButtonDecorations(rename);
-				rename.addActionListener(ev ->
-				{
-					if (rename.isSelected())
-					{
-						startRenaming();
-					}
-					else
-					{
-						stopRenaming(true);
-					}
-				});
-				btns.add(rename);
-
-				JButton clone = new JButton(CLONE_ICON);
-				clone.setToolTipText("Duplicate profile");
-				SwingUtil.removeButtonDecorations(clone);
-				clone.addActionListener(ev -> cloneProfile(profile));
-				clone.setEnabled(!limited);
-				btns.add(clone);
-
-				JButton export = new JButton(EXPORT_ICON);
-				export.setToolTipText("Export profile");
-				SwingUtil.removeButtonDecorations(export);
-				export.addActionListener(ev ->
-				{
-					JFileChooser fileChooser = new JFileChooser();
-					fileChooser.setDialogTitle("Profile export");
-					fileChooser.addChoosableFileFilter(new FileNameExtensionFilter("RuneLite properties", "properties"));
-					fileChooser.setAcceptAllFileFilterUsed(false);
-					fileChooser.setCurrentDirectory(lastFileChooserDirectory);
-					fileChooser.setSelectedFile(new File(fileChooser.getCurrentDirectory(), profile.getName() + ".properties"));
-					int selection = fileChooser.showSaveDialog(this);
-					if (selection == JFileChooser.APPROVE_OPTION)
-					{
-						File file = fileChooser.getSelectedFile();
-						lastFileChooserDirectory = file.getParentFile();
-						// add properties file extension
-						if (!file.getName().endsWith(".properties"))
-						{
-							file = new File(file.getParentFile(), file.getName() + ".properties");
-						}
-						exportProfile(profile, file);
-					}
-				});
-				btns.add(export);
-
-				if (sessionManager.getAccountSession() != null)
-				{
-					JToggleButton sync = new JToggleButton(SYNC_ICON);
-					SwingUtil.removeButtonDecorations(sync);
-					sync.setSelectedIcon(SYNC_ACTIVE_ICON);
-					sync.setToolTipText(profile.isSync() ? "Disable cloud sync" : "Enable cloud sync");
-					sync.setSelected(profile.isSync());
-					sync.addActionListener(ev -> toggleSync(ev, profile, sync.isSelected()));
-					btns.add(sync);
-				}
-
-				delete = new JButton(DELETE_ICON);
-				delete.setToolTipText("Delete profile");
-				SwingUtil.removeButtonDecorations(delete);
-				delete.addActionListener(ev ->
-				{
-					int confirm = JOptionPane.showConfirmDialog(ProfileCard.this,
-						"Are you sure you want to delete this profile?",
-						"Warning", JOptionPane.OK_CANCEL_OPTION);
-					if (confirm == 0)
-					{
-						deleteProfile(profile);
-					}
-				});
-				btns.add(delete);
-			}
-
-			{
-				GroupLayout layout = new GroupLayout(this);
-				this.setLayout(layout);
-
-				layout.setVerticalGroup(layout.createParallelGroup()
-					.addGroup(layout.createSequentialGroup()
-						.addComponent(name, 24, 24, 24)
-						.addComponent(expand))
-					.addComponent(activate, GroupLayout.DEFAULT_SIZE, GroupLayout.DEFAULT_SIZE, Short.MAX_VALUE));
-
-				layout.setHorizontalGroup(layout.createSequentialGroup()
-					.addGap(4)
-					.addGroup(layout.createParallelGroup()
-						.addComponent(name, GroupLayout.DEFAULT_SIZE, 0x7000, 0x7000)
-						.addComponent(expand))
-					.addComponent(activate));
-			}
-
-			MouseAdapter expandListener = new MouseDragEventForwarder(profilesList)
-			{
-				@Override
-				public void mouseClicked(MouseEvent ev)
-				{
-					if (disabled(ev))
-					{
-						if (ev.getClickCount() == 2)
-						{
-							if (!active)
-							{
-								switchToProfile(profile.getId());
-							}
-						}
-						else
-						{
-							setExpanded(!expanded);
-						}
-					}
-				}
-
-				@Override
-				public void mouseEntered(MouseEvent ev)
-				{
-					if (disabled(ev))
-					{
-						setBackground(ColorScheme.DARK_GRAY_COLOR);
-					}
-				}
-
-				@Override
-				public void mouseExited(MouseEvent ev)
-				{
-					if (disabled(ev))
-					{
-						setBackground(ColorScheme.DARKER_GRAY_COLOR);
-					}
-				}
-
-				private boolean disabled(MouseEvent ev)
-				{
-					Component target = ev.getComponent();
-					if (target instanceof JButton)
-					{
-						return !target.isEnabled();
-					}
-					if (target instanceof JTextField)
-					{
-						return !((JTextField) target).isEditable();
-					}
-					return true;
-				}
-			};
-			addMouseListener(expandListener);
-			addMouseMotionListener(expandListener);
-			name.addMouseListener(expandListener);
-			name.addMouseMotionListener(expandListener);
-			activate.addMouseListener(expandListener);
-			activate.addMouseMotionListener(expandListener);
-
-			setActive(isActive);
-			setExpanded(prev != null && prev.expanded);
-		}
-
-		void setActive(boolean active)
-		{
-			this.active = active;
-			setBorder(new MatteBorder(0, 4, 0, 0, active
-				? ColorScheme.BRAND_ORANGE
-				: ColorScheme.DARKER_GRAY_COLOR));
-			delete.setEnabled(!active);
-			activate.setEnabled(expanded && !active);
-		}
-
-		void setExpanded(boolean expanded)
-		{
-			this.expanded = expanded;
-			expand.setVisible(expanded);
-			activate.setEnabled(expanded && !active);
-			if (rename.isSelected())
-			{
-				stopRenaming(true);
-			}
-			revalidate();
-		}
-
-		private void startRenaming()
-		{
-			name.setEnabled(true);
-			name.setEditable(true);
-			name.setOpaque(true);
-			name.requestFocusInWindow();
-			name.selectAll();
-		}
-
-		private void stopRenaming(boolean save)
-		{
-			name.setEditable(false);
-			name.setEnabled(false);
-			name.setOpaque(false);
-
-			rename.setSelected(false);
-
-			if (save)
-			{
-				renameProfile(profile.getId(), name.getText().trim());
-			}
-			else
-			{
-				name.setText(profile.getName());
-			}
-		}
-	}
-
-	private void createProfile()
-	{
-		try (ProfileManager.Lock lock = profileManager.lock())
-		{
-			String name = "New Profile";
-			int number = 1;
-			while (lock.findProfile(name) != null)
-			{
-				name = "New Profile (" + (number++) + ")";
-			}
-
-			log.info("Creating new profile: {}", name);
-			lock.createProfile(name);
-
-			reload(lock.getProfiles());
-		}
-	}
-
-	private void deleteProfile(ConfigProfile profile)
-	{
-		log.info("Deleting profile {}", profile.getName());
-
-		// disabling sync causes the profile to be deleted
-		configManager.toggleSync(profile, false);
-
-		try (ProfileManager.Lock lock = profileManager.lock())
-		{
-			lock.removeProfile(profile.getId());
-
-			reload(lock.getProfiles());
-		}
-	}
-
-	private void renameProfile(long id, String name)
-	{
-		try (ProfileManager.Lock lock = profileManager.lock())
-		{
-			ConfigProfile profile = lock.findProfile(id);
-			if (profile == null)
-			{
-				log.warn("rename for nonexistent profile {}", id);
-				// maybe profile was removed by another client, reload the panel
-				reload(lock.getProfiles());
-				return;
-			}
-
-			log.info("Renaming profile {} ({}) to {}", profile, profile.getId(), name);
-
-			lock.renameProfile(profile, name);
-			configManager.renameProfile(profile, name);
-
-			reload(lock.getProfiles());
-		}
-	}
->>>>>>> 4700013f
 
 @Slf4j
 class ProfilePanel extends PluginPanel {
@@ -1174,7 +613,7 @@
                 return;
             }
 
-            log.info("Renaming profile {} to {}", profile, name);
+			log.info("Renaming profile {} ({}) to {}", profile, profile.getId(), name);
 
             lock.renameProfile(profile, name);
             configManager.renameProfile(profile, name);
