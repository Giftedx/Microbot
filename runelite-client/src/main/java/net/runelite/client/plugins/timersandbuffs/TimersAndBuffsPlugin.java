--- conflicted
+++ resolved
@@ -867,15 +867,9 @@
 			|| message.equals(CANNON_BARRELS_MESSAGE) || message.equals(CANNON_FURNACE_MESSAGE)
 			|| message.contains(CANNON_REPAIR_MESSAGE))
 		{
-<<<<<<< HEAD
-			if (message.equals(CANNON_BASE_MESSAGE) || message.equals(CANNON_STAND_MESSAGE)
-					|| message.equals(CANNON_BARRELS_MESSAGE) || message.equals(CANNON_FURNACE_MESSAGE)
-					|| message.contains(CANNON_REPAIR_MESSAGE))
-=======
 			removeGameTimer(CANNON_REPAIR);
 
 			if (config.showCannon())
->>>>>>> 890acd68
 			{
 				TimerTimer cannonTimer = createGameTimer(CANNON);
 				cannonTimer.setTooltip(cannonTimer.getTooltip() + " - World " + client.getWorld());
