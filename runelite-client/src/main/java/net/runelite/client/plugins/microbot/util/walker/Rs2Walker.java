--- conflicted
+++ resolved
@@ -143,11 +143,7 @@
                     }
                 }
 
-<<<<<<< HEAD
-                if (Rs2Player.getWorldLocation().distanceTo(target) < distance) {
-=======
                 if (Rs2Player.getWorldLocation().distanceTo(target) < distance || Rs2Player.getWorldLocation().distanceTo(target) == 1) {
->>>>>>> 9031c215
                     System.out.println("walk minimap");
                     Rs2Walker.walkMiniMap(target);
                     sleep(600, 1200);
