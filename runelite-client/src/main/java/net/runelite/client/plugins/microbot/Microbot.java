package net.runelite.client.plugins.microbot;

import lombok.Getter;
import lombok.Setter;
import net.runelite.api.Client;
import net.runelite.api.GameState;
import net.runelite.api.Item;
import net.runelite.api.Skill;
import net.runelite.api.events.ItemContainerChanged;
import net.runelite.client.Notifier;
import net.runelite.client.callback.ClientThread;
import net.runelite.client.config.ProfileManager;
import net.runelite.client.game.ItemManager;
import net.runelite.client.game.NPCManager;
import net.runelite.client.game.SpriteManager;
import net.runelite.client.game.WorldService;
import net.runelite.client.plugins.microbot.util.event.EventHandler;
import net.runelite.client.plugins.microbot.util.mouse.Mouse;
import net.runelite.client.plugins.microbot.util.walker.Walker;
import net.runelite.client.plugins.microbot.util.widget.models.ItemWidget;
import net.runelite.client.ui.overlay.worldmap.WorldMapPointManager;
import net.runelite.client.util.WorldUtil;
import net.runelite.http.api.worlds.World;

import javax.swing.*;
import java.util.concurrent.*;

public class Microbot {
    @Getter
    @Setter
    private static EventHandler eventHandler;
    @Getter
    @Setter
    private static Mouse mouse;
    @Getter
    @Setter
    private static Client client;
    @Getter
    @Setter
    private static ClientThread clientThread;
    @Getter
    @Setter
    private static WorldMapPointManager worldMapPointManager;
    @Getter
    @Setter
    private static SpriteManager spriteManager;
    @Getter
    @Setter
    private static ItemManager itemManager;
    @Getter
    @Setter
    private static Notifier notifier;
    @Getter
    @Setter
    private static NPCManager npcManager;
    @Getter
    @Setter
    private static Walker walker;
    @Getter
    @Setter
    private static ProfileManager profileManager;
    @Getter
    @Setter
    private static WorldService worldService;
    @Getter
    @Setter
    private static boolean disableWalkerUpdate;

    public static boolean debug = false;

    public static boolean isGainingExp = false;
    public static boolean pauseAllScripts = false;
    public static String status = "IDLE";

    public static boolean enableAutoRunOn = true;

    private static ScheduledExecutorService xpSchedulor = Executors.newSingleThreadScheduledExecutor();
    private static ScheduledFuture<?> xpSchedulorFuture;
    private static net.runelite.api.World quickHopTargetWorld;

    public static Walker getWalkerForKotlin() {
        return walker;
    }

    public static Client getClientForKotlin() {
        return client;
    }

    public static ClientThread getClientThreadForKotlin() {
        return clientThread;
    }

<<<<<<< HEAD
    public static Mouse getMouseForKotlin() {
        return mouse;
    }
=======
    public static Mouse getMouseForKotlin() { return mouse; }
    public static WorldService getWorldServiceForKotlin() { return worldService; }

    public static boolean getDisableWalkerUpdateForKotlin() { return disableWalkerUpdate; }
>>>>>>> 5951f178

    public static boolean getDisableWalkerUpdateForKotlin() {
        return disableWalkerUpdate;
    }

    @Deprecated(since = "Use isMoving", forRemoval = true)
    public static boolean isWalking() {
        return Microbot.getClientThread().runOnClientThread(() -> Microbot.getClient().getLocalPlayer().getPoseAnimation()
                != Microbot.getClient().getLocalPlayer().getIdlePoseAnimation());
    }

    public static boolean isMoving() {
        return Microbot.getClientThread().runOnClientThread(() -> Microbot.getClient().getLocalPlayer().getPoseAnimation()
                != Microbot.getClient().getLocalPlayer().getIdlePoseAnimation());
    }


    public static boolean isAnimating() {
        return Microbot.getClientThread().runOnClientThread(() -> getClient().getLocalPlayer().getAnimation() != -1);
    }

    public static int getVarbitValue(int varbit) {
        return getClientThread().runOnClientThread(() -> getClient().getVarbitValue(varbit));
    }

    public static int getVarbitPlayerValue(int varbit) {
        return getClientThread().runOnClientThread(() -> getClient().getVarpValue(varbit));
    }

    public static void setIsGainingExp(boolean value) {
        isGainingExp = value;
        scheduleIsGainingExp();
    }

    public static void scheduleIsGainingExp() {
        if (xpSchedulorFuture != null && !xpSchedulorFuture.isDone())
            xpSchedulorFuture.cancel(true);
        xpSchedulorFuture = xpSchedulor.schedule(() -> {
            isGainingExp = false;
        }, 4000, TimeUnit.MILLISECONDS);
    }

    public static boolean isLoggedIn() {
        if (client == null) return false;
        GameState idx = client.getGameState();
        return idx != GameState.LOGIN_SCREEN;
    }

    public static boolean hasLevel(int levelRequired, Skill skill) {
        return Microbot.getClient().getRealSkillLevel(skill) >= levelRequired;
    }

    public static void hopToWorld(int worldNumber) {
        if (quickHopTargetWorld != null || Microbot.getClient().getGameState() != GameState.LOGGED_IN) return;
        if (Microbot.getClient().getWorld() == worldNumber) {
            return;
        }
        World newWorld = Microbot.getWorldService().getWorlds().findWorld(worldNumber);
        if (newWorld == null) {
            Microbot.getNotifier().notify("Invalid World");
            System.out.println("Tried to hop to an invalid world");
            return;
        }
        final net.runelite.api.World rsWorld = Microbot.getClient().createWorld();
        quickHopTargetWorld = rsWorld;
        rsWorld.setActivity(newWorld.getActivity());
        rsWorld.setAddress(newWorld.getAddress());
        rsWorld.setId(newWorld.getId());
        rsWorld.setPlayerCount(newWorld.getPlayers());
        rsWorld.setLocation(newWorld.getLocation());
        rsWorld.setTypes(WorldUtil.toWorldTypes(newWorld.getTypes()));
        if (rsWorld == null) {
            return;
        }
        Microbot.getClient().openWorldHopper();
        Microbot.getClient().hopToWorld(rsWorld);
        quickHopTargetWorld = null;
    }

    public static void showMessage(String message) {
<<<<<<< HEAD
        try {
            SwingUtilities.invokeAndWait(() ->
            {
                JOptionPane.showConfirmDialog(null, message, "Message",
                        JOptionPane.DEFAULT_OPTION);
            });
        } catch (Exception ex) {
            System.out.println(ex.getMessage());
        }
=======
        ExecutorService executor = Executors.newFixedThreadPool(1);
        executor.submit(() -> {
            try {
                SwingUtilities.invokeAndWait(() ->
                {
                    JOptionPane.showConfirmDialog(null, message, "Message",
                            JOptionPane.DEFAULT_OPTION);
                });
            } catch(Exception ex) {
                System.out.println(ex.getMessage());
            }
        });
>>>>>>> 5951f178
    }

    public static CopyOnWriteArrayList<ItemWidget> updateItemContainer(int id, ItemContainerChanged e) {
        if (e.getContainerId() == id) {
            CopyOnWriteArrayList<ItemWidget> list = new CopyOnWriteArrayList<>();
            int i = 0;
            for (Item item : e.getItemContainer().getItems()) {
                if (item == null) {
                    i++;
                    continue;
                }
                list.add(new ItemWidget(Microbot.getItemManager().getItemComposition(item.getId()).getName(), item.getId(), item.getQuantity(), i));
                i++;
            }
            return list;
        }
        return null;
    }
}<|MERGE_RESOLUTION|>--- conflicted
+++ resolved
@@ -90,20 +90,10 @@
         return clientThread;
     }
 
-<<<<<<< HEAD
-    public static Mouse getMouseForKotlin() {
-        return mouse;
-    }
-=======
     public static Mouse getMouseForKotlin() { return mouse; }
     public static WorldService getWorldServiceForKotlin() { return worldService; }
 
     public static boolean getDisableWalkerUpdateForKotlin() { return disableWalkerUpdate; }
->>>>>>> 5951f178
-
-    public static boolean getDisableWalkerUpdateForKotlin() {
-        return disableWalkerUpdate;
-    }
 
     @Deprecated(since = "Use isMoving", forRemoval = true)
     public static boolean isWalking() {
@@ -180,17 +170,6 @@
     }
 
     public static void showMessage(String message) {
-<<<<<<< HEAD
-        try {
-            SwingUtilities.invokeAndWait(() ->
-            {
-                JOptionPane.showConfirmDialog(null, message, "Message",
-                        JOptionPane.DEFAULT_OPTION);
-            });
-        } catch (Exception ex) {
-            System.out.println(ex.getMessage());
-        }
-=======
         ExecutorService executor = Executors.newFixedThreadPool(1);
         executor.submit(() -> {
             try {
@@ -203,7 +182,6 @@
                 System.out.println(ex.getMessage());
             }
         });
->>>>>>> 5951f178
     }
 
     public static CopyOnWriteArrayList<ItemWidget> updateItemContainer(int id, ItemContainerChanged e) {
