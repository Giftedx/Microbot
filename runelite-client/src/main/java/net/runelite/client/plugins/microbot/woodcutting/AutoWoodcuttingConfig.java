package net.runelite.client.plugins.microbot.woodcutting;

import net.runelite.client.config.Config;
import net.runelite.client.config.ConfigGroup;
import net.runelite.client.config.ConfigItem;
import net.runelite.client.config.ConfigSection;
import net.runelite.client.plugins.microbot.woodcutting.enums.WoodcuttingResetOptions;
import net.runelite.client.plugins.microbot.woodcutting.enums.WoodcuttingTree;
import net.runelite.client.plugins.microbot.woodcutting.enums.WoodcuttingWalkBack;

@ConfigGroup("Woodcutting")
public interface AutoWoodcuttingConfig extends Config {
    @ConfigSection(
            name = "General",
            description = "General",
            position = 0
    )
    String generalSection = "general";

    @ConfigItem(
            keyName = "Tree",
            name = "Tree",
            description = "Choose the tree",
            position = 0,
            section = generalSection
    )
    default WoodcuttingTree TREE()
    {
        return WoodcuttingTree.TREE;
    }

    @ConfigItem(
            keyName = "DistanceToStray",
            name = "Distance to Stray",
            description = "Set how far you can travel from your initial position in tiles",
            position = 1,
            section = generalSection
    )
    default int distanceToStray()
    {
        return 20;
    }

    @ConfigItem(
            keyName = "Hop",
            name = "Autohop when player detected",
            description = "Auto hop when a nearby player is detected",
            position = 2,
            section = generalSection
    )
    default boolean hopWhenPlayerDetected()
    {
        return false;
    }

<<<<<<< HEAD
    @ConfigItem(
            keyName = "UseBank",
            name = "UseBank",
            description = "Use bank and walk back to original location",
            position = 3,
            section = generalSection
    )
    default boolean useBank()
    {
        return false;
    }

    @ConfigItem(
            keyName = "ItemsToBank",
            name = "Items to bank (Comma seperated)",
            description = "Items to bank",
            position = 4
    )
    default String itemsToBank() {
        return "logs";
=======
    @ConfigSection(
            name = "Reset",
            description = "Options for clearing logs from inventory",
            position = 1,
            closedByDefault = true
    )
    String resetSection = "reset";

    @ConfigItem(
            keyName = "ItemAction",
            name = "Item Action",
            description = "Task to perform with logs",
            position = 0,
            section = resetSection
    )
    default WoodcuttingResetOptions resetOptions()
    {
        return WoodcuttingResetOptions.DROP;
    }

    @ConfigItem(
            keyName = "WalkBack",
            name = "Walk Back",
            description = "Walk back the initial spot or last cut down",
            position = 1,
            section = resetSection
    )
    default WoodcuttingWalkBack walkBack()
    {
        return WoodcuttingWalkBack.LAST_LOCATION;
    }

    @ConfigItem(
            keyName = "RandomTile",
            name = "Randomize Return Tile",
            description = "Tile that you return to will be randomized by 2 tiles",
            position = 2,
            section = resetSection
    )
    default boolean randomReturnTile()
    {
        return false;
>>>>>>> cee59f26
    }
}<|MERGE_RESOLUTION|>--- conflicted
+++ resolved
@@ -53,7 +53,6 @@
         return false;
     }
 
-<<<<<<< HEAD
     @ConfigItem(
             keyName = "UseBank",
             name = "UseBank",
@@ -74,49 +73,5 @@
     )
     default String itemsToBank() {
         return "logs";
-=======
-    @ConfigSection(
-            name = "Reset",
-            description = "Options for clearing logs from inventory",
-            position = 1,
-            closedByDefault = true
-    )
-    String resetSection = "reset";
-
-    @ConfigItem(
-            keyName = "ItemAction",
-            name = "Item Action",
-            description = "Task to perform with logs",
-            position = 0,
-            section = resetSection
-    )
-    default WoodcuttingResetOptions resetOptions()
-    {
-        return WoodcuttingResetOptions.DROP;
-    }
-
-    @ConfigItem(
-            keyName = "WalkBack",
-            name = "Walk Back",
-            description = "Walk back the initial spot or last cut down",
-            position = 1,
-            section = resetSection
-    )
-    default WoodcuttingWalkBack walkBack()
-    {
-        return WoodcuttingWalkBack.LAST_LOCATION;
-    }
-
-    @ConfigItem(
-            keyName = "RandomTile",
-            name = "Randomize Return Tile",
-            description = "Tile that you return to will be randomized by 2 tiles",
-            position = 2,
-            section = resetSection
-    )
-    default boolean randomReturnTile()
-    {
-        return false;
->>>>>>> cee59f26
     }
 }