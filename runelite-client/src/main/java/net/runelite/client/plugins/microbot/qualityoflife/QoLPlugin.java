--- conflicted
+++ resolved
@@ -217,26 +217,7 @@
                 handleMenuOptionClicked(menuEntry, anvilMenuEntries, "Smith");
             }
         }
-<<<<<<< HEAD
-
-        if ("Track".equals(event.getMenuOption())) {
-            event.consume();
-        }
-
-        if ("Work-at".equals(event.getMenuOption())) {
-            workbenchMenuEntry = createCachedMenuEntry(menuEntry);
-=======
-        if ((Rs2Widget.isProductionWidgetOpen() || Rs2Widget.isGoldCraftingWidgetOpen() || Rs2Widget.isSilverCraftingWidgetOpen()) && config.useDoLastFurnace() && recordActions) {
-            MenuEntry menuEntry = event.getMenuEntry();
-            NewMenuEntry cachedMenuEntry = new NewMenuEntry(menuEntry.getOption(), menuEntry.getTarget(), menuEntry.getIdentifier(), menuEntry.getType(), menuEntry.getParam0(), menuEntry.getParam1(), menuEntry.isForceLeftClick());
-            cachedMenuEntry.setItemId(menuEntry.getItemId());
-            cachedMenuEntry.setWidget(menuEntry.getWidget());
-            furnaceMenuEntries.add(cachedMenuEntry);
-            if (menuEntry.getOption().equals("Make sets:") || menuEntry.getOption().equals("Smelt") || menuEntry.getOption().contains("Make") || menuEntry.getOption().contains("Craft")) {
-                recordActions = false;
-                Microbot.log("<col=5F1515>Stopped recording actions</col>");
-            }
->>>>>>> c828ed74
+
         }
 
         if ((config.resumeFletchingKindling() || config.resumeFeedingBrazier()) && isInWintertodtRegion()) {
