/*
 * Copyright (c) 2022 LlemonDuck
 * All rights reserved.
 *
 * Redistribution and use in source and binary forms, with or without
 * modification, are permitted provided that the following conditions are met:
 *
 * 1. Redistributions of source code must retain the above copyright notice, this
 *     list of conditions and the following disclaimer.
 *  2. Redistributions in binary form must reproduce the above copyright notice,
 *     this list of conditions and the following disclaimer in the documentation
 *     and/or other materials provided with the distribution.
 *
 *  THIS SOFTWARE IS PROVIDED BY THE COPYRIGHT HOLDERS AND CONTRIBUTORS "AS IS" AND
 *  ANY EXPRESS OR IMPLIED WARRANTIES, INCLUDING, BUT NOT LIMITED TO, THE IMPLIED
 *  WARRANTIES OF MERCHANTABILITY AND FITNESS FOR A PARTICULAR PURPOSE ARE
 *  DISCLAIMED. IN NO EVENT SHALL THE COPYRIGHT OWNER OR CONTRIBUTORS BE LIABLE FOR
 *  ANY DIRECT, INDIRECT, INCIDENTAL, SPECIAL, EXEMPLARY, OR CONSEQUENTIAL DAMAGES
 *  (INCLUDING, BUT NOT LIMITED TO, PROCUREMENT OF SUBSTITUTE GOODS OR SERVICES;
 *  LOSS OF USE, DATA, OR PROFITS; OR BUSINESS INTERRUPTION) HOWEVER CAUSED AND
 *  ON ANY THEORY OF LIABILITY, WHETHER IN CONTRACT, STRICT LIABILITY, OR TORT
 *  (INCLUDING NEGLIGENCE OR OTHERWISE) ARISING IN ANY WAY OUT OF THE USE OF THIS
 *  SOFTWARE, EVEN IF ADVISED OF THE POSSIBILITY OF SUCH DAMAGE.
 */
package net.runelite.client.plugins.timetracking.farming;

import com.google.common.annotations.VisibleForTesting;
import com.google.common.collect.ImmutableSet;
import java.time.Duration;
import java.time.Instant;
import java.util.Arrays;
import java.util.HashMap;
import java.util.Map;
import java.util.regex.Matcher;
import java.util.regex.Pattern;
import javax.inject.Inject;
import javax.inject.Singleton;
import lombok.RequiredArgsConstructor;
import lombok.Value;
import lombok.extern.slf4j.Slf4j;
import net.runelite.api.ChatMessageType;
import net.runelite.api.Client;
import net.runelite.api.GameObject;
import net.runelite.api.ItemID;
import net.runelite.api.ObjectComposition;
import net.runelite.api.Tile;
import net.runelite.api.annotations.Varbit;
import net.runelite.api.coords.LocalPoint;
import net.runelite.api.coords.WorldPoint;
import net.runelite.api.events.ChatMessage;
import net.runelite.api.events.GameStateChanged;
import net.runelite.api.events.MenuOptionClicked;
import net.runelite.api.widgets.ComponentID;
import net.runelite.api.widgets.Widget;
import net.runelite.client.config.ConfigManager;
import net.runelite.client.eventbus.Subscribe;
import net.runelite.client.plugins.timetracking.TimeTrackingConfig;

@Singleton
@Slf4j
@RequiredArgsConstructor(onConstructor = @__(@Inject))
public class CompostTracker
{

	@Value
	@VisibleForTesting
	static class PendingCompost
	{
		Instant timeout;
		WorldPoint patchLocation;
		FarmingPatch farmingPatch;
	}

	private static final Duration COMPOST_ACTION_TIMEOUT = Duration.ofSeconds(30);

	private static final Pattern COMPOST_USED_ON_PATCH = Pattern.compile(
		"You treat the .+ with (?<compostType>ultra|super|)compost\\.");
	private static final Pattern FERTILE_SOIL_CAST = Pattern.compile(
		"^The .+ has been treated with (?<compostType>ultra|super|)compost");
	private static final Pattern ALREADY_TREATED = Pattern.compile(
		"This .+ has already been (treated|fertilised) with (?<compostType>ultra|super|)compost(?: - the spell can't make it any more fertile)?\\.");
	private static final Pattern INSPECT_PATCH = Pattern.compile(
		"This is an? .+\\. The soil has been treated with (?<compostType>ultra|super|)compost\\..*");

	private static final ImmutableSet<Integer> COMPOST_ITEMS = ImmutableSet.of(
		ItemID.COMPOST,
		ItemID.SUPERCOMPOST,
		ItemID.ULTRACOMPOST,
		ItemID.BOTTOMLESS_COMPOST_BUCKET_22997
	);

	private final Client client;
	private final FarmingWorld farmingWorld;
	private final ConfigManager configManager;

	@VisibleForTesting
	final Map<FarmingPatch, PendingCompost> pendingCompostActions = new HashMap<>();

	private static String configKey(FarmingPatch fp)
	{
		return fp.configKey() + "." + TimeTrackingConfig.COMPOST;
	}

	public void setCompostState(FarmingPatch fp, CompostState state)
	{
		log.debug("Storing compost state [{}] for patch [{}]", state, fp);
		if (state == null)
		{
			configManager.unsetRSProfileConfiguration(TimeTrackingConfig.CONFIG_GROUP, configKey(fp));
		}
		else
		{
			configManager.setRSProfileConfiguration(TimeTrackingConfig.CONFIG_GROUP, configKey(fp), state);
		}
	}

	public CompostState getCompostState(FarmingPatch fp)
	{
		return configManager.getRSProfileConfiguration(
			TimeTrackingConfig.CONFIG_GROUP,
			configKey(fp),
			CompostState.class
		);
	}

	@Subscribe
	public void onMenuOptionClicked(MenuOptionClicked e)
	{
		if (!isCompostAction(e))
		{
			return;
		}

		ObjectComposition patchDef = client.getObjectDefinition(e.getId());
		WorldPoint actionLocation = WorldPoint.fromScene(client, e.getParam0(), e.getParam1(), client.getPlane());
		FarmingPatch targetPatch = farmingWorld.getRegionsForLocation(actionLocation)
			.stream()
			.flatMap(fr -> Arrays.stream(fr.getPatches()))
			.filter(fp -> fp.getVarbit() == patchDef.getVarbitId())
			.filter(fp -> fp.getImplementation() != PatchImplementation.COMPOST && fp.getImplementation() != PatchImplementation.BIG_COMPOST)
			.findFirst()
			.orElse(null);
		if (targetPatch == null)
		{
			return;
		}

		log.debug("Storing pending compost action for patch [{}]", targetPatch);
		PendingCompost pc = new PendingCompost(
			Instant.now().plus(COMPOST_ACTION_TIMEOUT),
			actionLocation,
			targetPatch
		);
		pendingCompostActions.put(targetPatch, pc);
	}

	private boolean isCompostAction(MenuOptionClicked e)
	{
		switch (e.getMenuAction())
		{
			case WIDGET_TARGET_ON_GAME_OBJECT:
				Widget w = client.getSelectedWidget();
<<<<<<< HEAD
				//assert w != null;
				return COMPOST_ITEMS.contains(w.getItemId()) || w.getId() == WidgetInfo.SPELL_LUNAR_FERTILE_SOIL.getPackedId();
=======
				assert w != null;
				return COMPOST_ITEMS.contains(w.getItemId()) || w.getId() == ComponentID.SPELLBOOK_FERTILE_SOIL;
>>>>>>> 030b64c6

			case GAME_OBJECT_FIRST_OPTION:
			case GAME_OBJECT_SECOND_OPTION:
			case GAME_OBJECT_THIRD_OPTION:
			case GAME_OBJECT_FOURTH_OPTION:
			case GAME_OBJECT_FIFTH_OPTION:
				return "Inspect".equals(e.getMenuOption());

			default:
				return false;
		}
	}

	@Subscribe
	public void onChatMessage(ChatMessage e)
	{
		if (e.getType() != ChatMessageType.GAMEMESSAGE && e.getType() != ChatMessageType.SPAM)
		{
			return;
		}

		CompostState compostUsed = determineCompostUsed(e.getMessage());
		if (compostUsed == null)
		{
			return;
		}

		this.expirePendingActions();

		pendingCompostActions.values()
			.stream()
			.filter(this::playerIsBesidePatch)
			.findFirst()
			.ifPresent(pc ->
			{
				setCompostState(pc.getFarmingPatch(), compostUsed);
				pendingCompostActions.remove(pc.getFarmingPatch());
			});
	}

	@Subscribe
	public void onGameStateChanged(GameStateChanged e)
	{
		switch (e.getGameState())
		{
			case LOGGED_IN:
			case LOADING:
				return;

			default:
				pendingCompostActions.clear();
		}
	}

	private boolean playerIsBesidePatch(PendingCompost pendingCompost)
	{
		// find gameobject instance in scene
		// it is possible that the scene has reloaded between use and action occurring so we use worldpoint
		// instead of storing scene coords in the menuoptionclicked event
		LocalPoint localPatchLocation = LocalPoint.fromWorld(client, pendingCompost.getPatchLocation());
		if (localPatchLocation == null)
		{
			return false;
		}

		@Varbit int patchVarb = pendingCompost.getFarmingPatch().getVarbit();
		Tile patchTile = client.getScene()
			.getTiles()[client.getPlane()][localPatchLocation.getSceneX()][localPatchLocation.getSceneY()];
		GameObject patchObject = null;
		for (GameObject go : patchTile.getGameObjects())
		{
			if (go != null && client.getObjectDefinition(go.getId()).getVarbitId() == patchVarb)
			{
				patchObject = go;
				break;
			}
		}
		assert patchObject != null;

		// player coords
		final WorldPoint playerPos = client.getLocalPlayer().getWorldLocation();
		final int playerX = playerPos.getX();
		final int playerY = playerPos.getY();

		// patch coords
		final WorldPoint patchBase = pendingCompost.getPatchLocation();
		final int minX = patchBase.getX();
		final int minY = patchBase.getY();
		final int maxX = minX + patchObject.sizeX() - 1;
		final int maxY = minY + patchObject.sizeY() - 1;

		// player should be within one tile of these coords
		return playerX >= (minX - 1) && playerX <= (maxX + 1) && playerY >= (minY - 1) && playerY <= (maxY + 1);
	}

	private void expirePendingActions()
	{
		pendingCompostActions.values().removeIf(e -> Instant.now().isAfter(e.getTimeout()));
	}

	@VisibleForTesting
	static CompostState determineCompostUsed(String chatMessage)
	{
		if (!chatMessage.contains("compost"))
		{
			return null;
		}

		Matcher matcher;
		if ((matcher = COMPOST_USED_ON_PATCH.matcher(chatMessage)).matches() ||
			(matcher = FERTILE_SOIL_CAST.matcher(chatMessage)).find() ||
			(matcher = ALREADY_TREATED.matcher(chatMessage)).matches() ||
			(matcher = INSPECT_PATCH.matcher(chatMessage)).matches())
		{
			String compostGroup = matcher.group("compostType");
			switch (compostGroup)
			{
				case "ultra":
					return CompostState.ULTRACOMPOST;
				case "super":
					return CompostState.SUPERCOMPOST;
				default:
					return CompostState.COMPOST;
			}
		}

		return null;
	}

}<|MERGE_RESOLUTION|>--- conflicted
+++ resolved
@@ -160,13 +160,8 @@
 		{
 			case WIDGET_TARGET_ON_GAME_OBJECT:
 				Widget w = client.getSelectedWidget();
-<<<<<<< HEAD
 				//assert w != null;
-				return COMPOST_ITEMS.contains(w.getItemId()) || w.getId() == WidgetInfo.SPELL_LUNAR_FERTILE_SOIL.getPackedId();
-=======
-				assert w != null;
 				return COMPOST_ITEMS.contains(w.getItemId()) || w.getId() == ComponentID.SPELLBOOK_FERTILE_SOIL;
->>>>>>> 030b64c6
 
 			case GAME_OBJECT_FIRST_OPTION:
 			case GAME_OBJECT_SECOND_OPTION:
