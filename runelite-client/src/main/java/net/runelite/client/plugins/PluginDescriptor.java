/*
 * Copyright (c) 2017, Adam <Adam@sigterm.info>
 * All rights reserved.
 *
 * Redistribution and use in source and binary forms, with or without
 * modification, are permitted provided that the following conditions are met:
 *
 * 1. Redistributions of source code must retain the above copyright notice, this
 *    list of conditions and the following disclaimer.
 * 2. Redistributions in binary form must reproduce the above copyright notice,
 *    this list of conditions and the following disclaimer in the documentation
 *    and/or other materials provided with the distribution.
 *
 * THIS SOFTWARE IS PROVIDED BY THE COPYRIGHT HOLDERS AND CONTRIBUTORS "AS IS" AND
 * ANY EXPRESS OR IMPLIED WARRANTIES, INCLUDING, BUT NOT LIMITED TO, THE IMPLIED
 * WARRANTIES OF MERCHANTABILITY AND FITNESS FOR A PARTICULAR PURPOSE ARE
 * DISCLAIMED. IN NO EVENT SHALL THE COPYRIGHT OWNER OR CONTRIBUTORS BE LIABLE FOR
 * ANY DIRECT, INDIRECT, INCIDENTAL, SPECIAL, EXEMPLARY, OR CONSEQUENTIAL DAMAGES
 * (INCLUDING, BUT NOT LIMITED TO, PROCUREMENT OF SUBSTITUTE GOODS OR SERVICES;
 * LOSS OF USE, DATA, OR PROFITS; OR BUSINESS INTERRUPTION) HOWEVER CAUSED AND
 * ON ANY THEORY OF LIABILITY, WHETHER IN CONTRACT, STRICT LIABILITY, OR TORT
 * (INCLUDING NEGLIGENCE OR OTHERWISE) ARISING IN ANY WAY OUT OF THE USE OF THIS
 * SOFTWARE, EVEN IF ADVISED OF THE POSSIBILITY OF SUCH DAMAGE.
 */
package net.runelite.client.plugins;

<<<<<<< HEAD
=======
import java.awt.*;
>>>>>>> 72378056
import java.lang.annotation.*;

@Retention(RetentionPolicy.RUNTIME)
@Target(ElementType.TYPE)
@Documented
public @interface PluginDescriptor {
    String Nate = "<html>[<font color=orange>N</font>] ";
    String Mocrosoft = "<html>[<font color=#b8f704M>M</font>] ";
    String OG = "<html>[<font color=#FF69B4>O</font>] ";
    String Default = "<html>[<font color=green>D</font>] ";
    String SaCo = "<html>[<font color=#0d937b>S</font>] ";
    String Bank = "<html>[<font color=#9900ff>B</font>] ";
    String Forn = "<html>[<font color=#AF2B1E>F</font>] ";
    String See1Duck = "<html>[<font color=#ffff1a>\uD83E\uDD86</font>] ";
    String GMason = "<html>[<font color=#0077B6>G</font>] ";
    String Pumster = "<html>[<font color=#03ff4e>P</font>] ";
    String Basche = "<html>[<font color=#07A6F0>B</font>] ";
    String Vince = "<html>[<font color=#5bffe4>V</font>] ";
    String Basm = "<html>[<font color=#b3b3b3>W</font>] ";
    String Geoff = "<html>[<font color=#ffbc03>G</font>] ";
    String Bttqjs = "<html>[<font color=#e57373>J</font>] ";
    String zuk = "<html>[<font color=#5F9596>Z</font>] ";
    String GZ = "<html>[<font color=#0077B6>\u2728</font>] ";
    String StickToTheScript = "<html>[<font color=#FF4F00>STTS</font>] ";
<<<<<<< HEAD
    String Gabulhas = "<html>[<font color=#F44FB0>Gab</font>] ";

=======
    String zerozero ="<html>[<font color=#000000>00</font>] " ;
    String LiftedMango = "<html>[<font color=#FF7F50>\uD83E\uDD6D</font>] ";
    String eXioStorm = "<html>[<font color=#ff00dc>§</font>] "; Color stormColor = new Color(255, 0, 220);
>>>>>>> 72378056

    String name();

    /**
     * Internal name used in the config.
     */
    String configName() default "";

    /**
     * A short, one-line summary of the plugin.
     */
    String description() default "";

    /**
     * A list of plugin keywords, used (together with the name) when searching for plugins.
     * Each tag should not contain any spaces, and should be fully lowercase.
     */
    String[] tags() default {};

    /**
     * A list of plugin names that are mutually exclusive with this plugin. Any plugins
     * with a name or conflicts value that matches this will be disabled when this plugin
     * is started
     */
    String[] conflicts() default {};

    /**
     * If this plugin should be defaulted to on. Plugin-Hub plugins should always
     * have this set to true (the default), since having them off by defaults means
     * the user has to install the plugin, then separately enable it, which is confusing.
     */
    boolean enabledByDefault() default true;

    /**
     * always on
     */
    boolean alwaysOn() default false;

    /**
     * Whether or not plugin is hidden from configuration panel
     */
    boolean hidden() default false;

    boolean developerPlugin() default false;

    /**
     * If this plugin should be loaded when there is no {@link net.runelite.api.Client}
     */
    boolean loadWhenOutdated() default false;

    boolean loadInSafeMode() default true;
}
<|MERGE_RESOLUTION|>--- conflicted
+++ resolved
@@ -1,114 +1,108 @@
-/*
- * Copyright (c) 2017, Adam <Adam@sigterm.info>
- * All rights reserved.
- *
- * Redistribution and use in source and binary forms, with or without
- * modification, are permitted provided that the following conditions are met:
- *
- * 1. Redistributions of source code must retain the above copyright notice, this
- *    list of conditions and the following disclaimer.
- * 2. Redistributions in binary form must reproduce the above copyright notice,
- *    this list of conditions and the following disclaimer in the documentation
- *    and/or other materials provided with the distribution.
- *
- * THIS SOFTWARE IS PROVIDED BY THE COPYRIGHT HOLDERS AND CONTRIBUTORS "AS IS" AND
- * ANY EXPRESS OR IMPLIED WARRANTIES, INCLUDING, BUT NOT LIMITED TO, THE IMPLIED
- * WARRANTIES OF MERCHANTABILITY AND FITNESS FOR A PARTICULAR PURPOSE ARE
- * DISCLAIMED. IN NO EVENT SHALL THE COPYRIGHT OWNER OR CONTRIBUTORS BE LIABLE FOR
- * ANY DIRECT, INDIRECT, INCIDENTAL, SPECIAL, EXEMPLARY, OR CONSEQUENTIAL DAMAGES
- * (INCLUDING, BUT NOT LIMITED TO, PROCUREMENT OF SUBSTITUTE GOODS OR SERVICES;
- * LOSS OF USE, DATA, OR PROFITS; OR BUSINESS INTERRUPTION) HOWEVER CAUSED AND
- * ON ANY THEORY OF LIABILITY, WHETHER IN CONTRACT, STRICT LIABILITY, OR TORT
- * (INCLUDING NEGLIGENCE OR OTHERWISE) ARISING IN ANY WAY OUT OF THE USE OF THIS
- * SOFTWARE, EVEN IF ADVISED OF THE POSSIBILITY OF SUCH DAMAGE.
- */
-package net.runelite.client.plugins;
-
-<<<<<<< HEAD
-=======
-import java.awt.*;
->>>>>>> 72378056
-import java.lang.annotation.*;
-
-@Retention(RetentionPolicy.RUNTIME)
-@Target(ElementType.TYPE)
-@Documented
-public @interface PluginDescriptor {
-    String Nate = "<html>[<font color=orange>N</font>] ";
-    String Mocrosoft = "<html>[<font color=#b8f704M>M</font>] ";
-    String OG = "<html>[<font color=#FF69B4>O</font>] ";
-    String Default = "<html>[<font color=green>D</font>] ";
-    String SaCo = "<html>[<font color=#0d937b>S</font>] ";
-    String Bank = "<html>[<font color=#9900ff>B</font>] ";
-    String Forn = "<html>[<font color=#AF2B1E>F</font>] ";
-    String See1Duck = "<html>[<font color=#ffff1a>\uD83E\uDD86</font>] ";
-    String GMason = "<html>[<font color=#0077B6>G</font>] ";
-    String Pumster = "<html>[<font color=#03ff4e>P</font>] ";
-    String Basche = "<html>[<font color=#07A6F0>B</font>] ";
-    String Vince = "<html>[<font color=#5bffe4>V</font>] ";
-    String Basm = "<html>[<font color=#b3b3b3>W</font>] ";
-    String Geoff = "<html>[<font color=#ffbc03>G</font>] ";
-    String Bttqjs = "<html>[<font color=#e57373>J</font>] ";
-    String zuk = "<html>[<font color=#5F9596>Z</font>] ";
-    String GZ = "<html>[<font color=#0077B6>\u2728</font>] ";
-    String StickToTheScript = "<html>[<font color=#FF4F00>STTS</font>] ";
-<<<<<<< HEAD
-    String Gabulhas = "<html>[<font color=#F44FB0>Gab</font>] ";
-
-=======
-    String zerozero ="<html>[<font color=#000000>00</font>] " ;
-    String LiftedMango = "<html>[<font color=#FF7F50>\uD83E\uDD6D</font>] ";
-    String eXioStorm = "<html>[<font color=#ff00dc>§</font>] "; Color stormColor = new Color(255, 0, 220);
->>>>>>> 72378056
-
-    String name();
-
-    /**
-     * Internal name used in the config.
-     */
-    String configName() default "";
-
-    /**
-     * A short, one-line summary of the plugin.
-     */
-    String description() default "";
-
-    /**
-     * A list of plugin keywords, used (together with the name) when searching for plugins.
-     * Each tag should not contain any spaces, and should be fully lowercase.
-     */
-    String[] tags() default {};
-
-    /**
-     * A list of plugin names that are mutually exclusive with this plugin. Any plugins
-     * with a name or conflicts value that matches this will be disabled when this plugin
-     * is started
-     */
-    String[] conflicts() default {};
-
-    /**
-     * If this plugin should be defaulted to on. Plugin-Hub plugins should always
-     * have this set to true (the default), since having them off by defaults means
-     * the user has to install the plugin, then separately enable it, which is confusing.
-     */
-    boolean enabledByDefault() default true;
-
-    /**
-     * always on
-     */
-    boolean alwaysOn() default false;
-
-    /**
-     * Whether or not plugin is hidden from configuration panel
-     */
-    boolean hidden() default false;
-
-    boolean developerPlugin() default false;
-
-    /**
-     * If this plugin should be loaded when there is no {@link net.runelite.api.Client}
-     */
-    boolean loadWhenOutdated() default false;
-
-    boolean loadInSafeMode() default true;
-}
+/*
+ * Copyright (c) 2017, Adam <Adam@sigterm.info>
+ * All rights reserved.
+ *
+ * Redistribution and use in source and binary forms, with or without
+ * modification, are permitted provided that the following conditions are met:
+ *
+ * 1. Redistributions of source code must retain the above copyright notice, this
+ *    list of conditions and the following disclaimer.
+ * 2. Redistributions in binary form must reproduce the above copyright notice,
+ *    this list of conditions and the following disclaimer in the documentation
+ *    and/or other materials provided with the distribution.
+ *
+ * THIS SOFTWARE IS PROVIDED BY THE COPYRIGHT HOLDERS AND CONTRIBUTORS "AS IS" AND
+ * ANY EXPRESS OR IMPLIED WARRANTIES, INCLUDING, BUT NOT LIMITED TO, THE IMPLIED
+ * WARRANTIES OF MERCHANTABILITY AND FITNESS FOR A PARTICULAR PURPOSE ARE
+ * DISCLAIMED. IN NO EVENT SHALL THE COPYRIGHT OWNER OR CONTRIBUTORS BE LIABLE FOR
+ * ANY DIRECT, INDIRECT, INCIDENTAL, SPECIAL, EXEMPLARY, OR CONSEQUENTIAL DAMAGES
+ * (INCLUDING, BUT NOT LIMITED TO, PROCUREMENT OF SUBSTITUTE GOODS OR SERVICES;
+ * LOSS OF USE, DATA, OR PROFITS; OR BUSINESS INTERRUPTION) HOWEVER CAUSED AND
+ * ON ANY THEORY OF LIABILITY, WHETHER IN CONTRACT, STRICT LIABILITY, OR TORT
+ * (INCLUDING NEGLIGENCE OR OTHERWISE) ARISING IN ANY WAY OUT OF THE USE OF THIS
+ * SOFTWARE, EVEN IF ADVISED OF THE POSSIBILITY OF SUCH DAMAGE.
+ */
+package net.runelite.client.plugins;
+
+import java.awt.*;
+import java.lang.annotation.*;
+
+@Retention(RetentionPolicy.RUNTIME)
+@Target(ElementType.TYPE)
+@Documented
+public @interface PluginDescriptor {
+    String Nate = "<html>[<font color=orange>N</font>] ";
+    String Mocrosoft = "<html>[<font color=#b8f704M>M</font>] ";
+    String OG = "<html>[<font color=#FF69B4>O</font>] ";
+    String Default = "<html>[<font color=green>D</font>] ";
+    String SaCo = "<html>[<font color=#0d937b>S</font>] ";
+    String Bank = "<html>[<font color=#9900ff>B</font>] ";
+    String Forn = "<html>[<font color=#AF2B1E>F</font>] ";
+    String See1Duck = "<html>[<font color=#ffff1a>\uD83E\uDD86</font>] ";
+    String GMason = "<html>[<font color=#0077B6>G</font>] ";
+    String Pumster = "<html>[<font color=#03ff4e>P</font>] ";
+    String Basche = "<html>[<font color=#07A6F0>B</font>] ";
+    String Vince = "<html>[<font color=#5bffe4>V</font>] ";
+    String Basm = "<html>[<font color=#b3b3b3>W</font>] ";
+    String Geoff = "<html>[<font color=#ffbc03>G</font>] ";
+    String Bttqjs = "<html>[<font color=#e57373>J</font>] ";
+    String zuk = "<html>[<font color=#5F9596>Z</font>] ";
+    String GZ = "<html>[<font color=#0077B6>\u2728</font>] ";
+    String StickToTheScript = "<html>[<font color=#FF4F00>STTS</font>] ";
+    String Gabulhas = "<html>[<font color=#F44FB0>Gab</font>] ";
+    String zerozero ="<html>[<font color=#000000>00</font>] " ;
+    String LiftedMango = "<html>[<font color=#FF7F50>\uD83E\uDD6D</font>] ";
+    String eXioStorm = "<html>[<font color=#ff00dc>§</font>] "; Color stormColor = new Color(255, 0, 220);
+
+
+    String name();
+
+    /**
+     * Internal name used in the config.
+     */
+    String configName() default "";
+
+    /**
+     * A short, one-line summary of the plugin.
+     */
+    String description() default "";
+
+    /**
+     * A list of plugin keywords, used (together with the name) when searching for plugins.
+     * Each tag should not contain any spaces, and should be fully lowercase.
+     */
+    String[] tags() default {};
+
+    /**
+     * A list of plugin names that are mutually exclusive with this plugin. Any plugins
+     * with a name or conflicts value that matches this will be disabled when this plugin
+     * is started
+     */
+    String[] conflicts() default {};
+
+    /**
+     * If this plugin should be defaulted to on. Plugin-Hub plugins should always
+     * have this set to true (the default), since having them off by defaults means
+     * the user has to install the plugin, then separately enable it, which is confusing.
+     */
+    boolean enabledByDefault() default true;
+
+    /**
+     * always on
+     */
+    boolean alwaysOn() default false;
+
+    /**
+     * Whether or not plugin is hidden from configuration panel
+     */
+    boolean hidden() default false;
+
+    boolean developerPlugin() default false;
+
+    /**
+     * If this plugin should be loaded when there is no {@link net.runelite.api.Client}
+     */
+    boolean loadWhenOutdated() default false;
+
+    boolean loadInSafeMode() default true;
+}