package net.runelite.client.plugins.microbot.qualityoflife;

import net.runelite.api.NPC;
import net.runelite.api.Perspective;
import net.runelite.api.Point;
import net.runelite.api.coords.LocalPoint;
import net.runelite.client.plugins.microbot.Microbot;
import net.runelite.client.plugins.microbot.qualityoflife.scripts.WintertodtScript;
import net.runelite.client.plugins.microbot.util.npc.Rs2Npc;
import net.runelite.client.plugins.microbot.util.npc.Rs2NpcManager;
import net.runelite.client.ui.overlay.OverlayLayer;
import net.runelite.client.ui.overlay.OverlayPanel;
import net.runelite.client.ui.overlay.OverlayPosition;
import net.runelite.client.ui.overlay.OverlayUtil;
import net.runelite.client.ui.overlay.components.LineComponent;
import net.runelite.client.ui.overlay.components.ProgressBarComponent;
import net.runelite.client.ui.overlay.components.TitleComponent;
import org.jetbrains.annotations.NotNull;

import javax.inject.Inject;
import java.awt.*;
import java.util.List;
import java.util.Objects;
import java.util.stream.Collectors;

import static net.runelite.client.plugins.microbot.Microbot.log;

public class QoLOverlay extends OverlayPanel {
    QoLConfig config;
    QoLPlugin plugin;

    @Inject
    QoLOverlay(QoLPlugin plugin, QoLConfig config) {
        super(plugin);
        this.plugin = plugin;
        this.config = config;
        setPosition(OverlayPosition.DYNAMIC);
        //setPosition(OverlayPosition.TOP_LEFT);
        setLayer(OverlayLayer.ABOVE_WIDGETS);
        setNaughty();
    }

    @Override
    public Dimension render(Graphics2D graphics) {
        try {
<<<<<<< HEAD
=======
            //graphics.setFont(new Font("Arial", Font.PLAIN, 14));
            if (WintertodtScript.isInWintertodtRegion()) {
                setPosition(OverlayPosition.TOP_LEFT);
                final ProgressBarComponent wintertodtHealthBar = getWintertodtHealthBar();

                panelComponent.setPreferredSize(new Dimension(500, 300));
                panelComponent.setBackgroundColor(new Color(93, 72, 41, 255));
                panelComponent.setBorder(new Rectangle(5, 5, 5, 5));
                panelComponent.getChildren().add(TitleComponent.builder()
                        .text("QoL Plugin")
                        .color(Color.GREEN)
                        .build());

                panelComponent.getChildren().add(LineComponent.builder().build());

                panelComponent.getChildren().add(LineComponent.builder()
                        .left("Was Interrupted: " + config.interrupted())
                        .right("Stored Action: " + config.wintertodtActions().getAction())
                        .build());
                panelComponent.getChildren().add(LineComponent.builder()
                        .left("Unlit Brazier Distance: ").right((WintertodtScript.unlitBrazier == null) ? "N/A" : String.valueOf(WintertodtScript.unlitBrazier.getWorldLocation().distanceTo2D(Microbot.getClient().getLocalPlayer().getWorldLocation())))
                        .build());
                panelComponent.getChildren().add(LineComponent.builder()
                        .left("Broken Brazier Distance: ").right((WintertodtScript.brokenBrazier == null) ? "N/A" : String.valueOf(WintertodtScript.brokenBrazier.getWorldLocation().distanceTo2D(Microbot.getClient().getLocalPlayer().getWorldLocation())))
                        .build());
                panelComponent.getChildren().add(LineComponent.builder()
                        .left("Pyromancer Distance: ").right((WintertodtScript.pyromancer == null) ? "N/A" : String.valueOf(WintertodtScript.pyromancer.getWorldLocation().distanceTo2D(Microbot.getClient().getLocalPlayer().getWorldLocation())))
                        .build());
                panelComponent.getChildren().add(LineComponent.builder()
                        .left("Incapitated Pyromancer Distance: ").right((WintertodtScript.incapitatedPyromancer == null) ? "N/A" : String.valueOf(WintertodtScript.incapitatedPyromancer.getWorldLocation().distanceTo2D(Microbot.getClient().getLocalPlayer().getWorldLocation())))
                        .build());
                panelComponent.getChildren().add(LineComponent.builder().build());
                panelComponent.getChildren().add(wintertodtHealthBar);
            }

//
>>>>>>> d3a20794
            if (config.renderMaxHitOverlay())
                renderNpcs(graphics);

        } catch (Exception ex) {
<<<<<<< HEAD
            log(ex.getMessage());
=======
            log("Error in QoLOverlay: " + ex.getMessage());
>>>>>>> d3a20794
        }
        return super.render(graphics);
    }

    private static @NotNull ProgressBarComponent getWintertodtHealthBar() {
        final ProgressBarComponent wintertodtHealthBar = new ProgressBarComponent();
        wintertodtHealthBar.setBackgroundColor(new Color(255, 0, 0, 255));
        wintertodtHealthBar.setForegroundColor(new Color(37, 196, 37, 255));
        wintertodtHealthBar.setMaximum(100);
        wintertodtHealthBar.setValue(WintertodtScript.wintertodtHp);
        wintertodtHealthBar.setPreferredSize(new Dimension(500, 40));
        wintertodtHealthBar.setLabelDisplayMode(ProgressBarComponent.LabelDisplayMode.PERCENTAGE);
        return wintertodtHealthBar;
    }

    private void renderNpcs(Graphics2D graphics) {
        List<NPC> npcs;
        npcs = Microbot.getClientThread().runOnClientThread(() -> Rs2Npc.getNpcs()
                .filter(npc -> npc.getName() != null)
                .collect(Collectors.toList()));
        for (NPC npc : npcs) {
            if (npc != null && npc.getCanvasTilePoly() != null) {
                try {
                    String text = ("Max Hit: " + Objects.requireNonNull(Rs2NpcManager.getStats(npc.getId())).getMaxHit());


                    //npc.setOverheadText(text);
                    LocalPoint lp = npc.getLocalLocation();
                    Point textLocation = Perspective.getCanvasTextLocation(Microbot.getClient(), graphics, lp, text, npc.getLogicalHeight());
                    if (textLocation == null) {
                        continue;
                    }
                    textLocation = new Point(textLocation.getX(), textLocation.getY() - 25);

                    OverlayUtil.renderTextLocation(graphics, textLocation, text, Color.YELLOW);
                } catch (Exception ignored) {
                }

            }
        }
    }
}<|MERGE_RESOLUTION|>--- conflicted
+++ resolved
@@ -43,8 +43,6 @@
     @Override
     public Dimension render(Graphics2D graphics) {
         try {
-<<<<<<< HEAD
-=======
             //graphics.setFont(new Font("Arial", Font.PLAIN, 14));
             if (WintertodtScript.isInWintertodtRegion()) {
                 setPosition(OverlayPosition.TOP_LEFT);
@@ -80,17 +78,11 @@
                 panelComponent.getChildren().add(wintertodtHealthBar);
             }
 
-//
->>>>>>> d3a20794
             if (config.renderMaxHitOverlay())
                 renderNpcs(graphics);
 
         } catch (Exception ex) {
-<<<<<<< HEAD
-            log(ex.getMessage());
-=======
             log("Error in QoLOverlay: " + ex.getMessage());
->>>>>>> d3a20794
         }
         return super.render(graphics);
     }
