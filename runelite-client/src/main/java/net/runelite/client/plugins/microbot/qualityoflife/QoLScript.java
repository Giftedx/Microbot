package net.runelite.client.plugins.microbot.qualityoflife;

import lombok.extern.slf4j.Slf4j;
import net.runelite.client.plugins.microbot.Microbot;
import net.runelite.client.plugins.microbot.Script;
import net.runelite.client.plugins.microbot.util.Rs2InventorySetup;
import net.runelite.client.plugins.microbot.util.bank.Rs2Bank;
import net.runelite.client.plugins.microbot.util.dialogues.Rs2Dialogue;
import net.runelite.client.plugins.microbot.util.inventory.Rs2Inventory;
import net.runelite.client.plugins.microbot.util.math.Rs2Random;
import net.runelite.client.plugins.microbot.util.menu.NewMenuEntry;
import net.runelite.client.plugins.microbot.util.npc.Rs2NpcManager;
import net.runelite.client.plugins.microbot.util.player.Rs2Player;
import net.runelite.client.plugins.microbot.util.widget.Rs2Widget;

import java.awt.*;
import java.util.Objects;
import java.util.concurrent.TimeUnit;

@Slf4j
public class QoLScript extends Script {

    private final boolean bankOpen = false;

    public boolean run(QoLConfig config) {
        Microbot.enableAutoRunOn = false;
        loadNpcData();
        mainScheduledFuture = scheduledExecutorService.scheduleWithFixedDelay(() -> {
            try {
                if (!Microbot.isLoggedIn() || !super.run()) {
                    resetMenuEntries();
                    return;
                }

                if (config.autoEatFood()) {
                    handleAutoEat(config.eatFoodPercentage());
                }

                if (QoLPlugin.executeBankActions) {
                    handleBankActions();
                }

                if (QoLPlugin.executeFurnaceActions) {
                    handleFurnaceActions();
                }

                if (QoLPlugin.executeAnvilActions) {
                    handleAnvilActions();
                }

                if (QoLPlugin.executeWorkbenchActions) {
                    handleWorkbenchActions();
                }

                if (QoLPlugin.executeLoadoutActions && !QoLPlugin.loadoutToLoad.isEmpty()) {
                    handleInventorySetup();
                }

                if (config.useDialogueAutoContinue() && Rs2Dialogue.isInDialogue()) {
                    handleDialogueContinue();
                }


            } catch (Exception ex) {
                log.error("Error in QoLScript execution: {}", ex.getMessage(), ex);
            }
<<<<<<< HEAD
        }, 0, 5000, TimeUnit.MILLISECONDS);
=======
        }, 0, 300, TimeUnit.MILLISECONDS);
>>>>>>> d3a20794
        return true;
    }

    private void loadNpcData() {
        try {
            Rs2NpcManager.loadJson();
        } catch (Exception e) {
            throw new RuntimeException("Failed to load NPC data", e);
        }
    }

    // handle inventory setup
    private void handleInventorySetup() {
        if (!openBank()) {
            Microbot.log("Bank did not open");
            QoLPlugin.executeLoadoutActions = false;
            QoLPlugin.loadoutToLoad = "";
            return;
        }

        try {
            Rs2InventorySetup inventorySetup = new Rs2InventorySetup(QoLPlugin.loadoutToLoad, mainScheduledFuture);

            if (!inventorySetup.doesEquipmentMatch()) {
                inventorySetup.loadEquipment();
            }
            if (!inventorySetup.doesInventoryMatch()) {
                inventorySetup.loadInventory();
            }
            QoLPlugin.executeLoadoutActions = false;
            QoLPlugin.loadoutToLoad = "";
        } catch (Exception ignored) {
            QoLPlugin.executeLoadoutActions = false;
            QoLPlugin.loadoutToLoad = "";
            Microbot.pauseAllScripts = false;
            Microbot.log("Failed to load inventory setup");
        }

    }

    // handle auto eat
    private void handleAutoEat(int percent) {
        Rs2Player.eatAt(percent);
    }

    // handle dialogue continue
    private void handleDialogueContinue() {
        Rs2Dialogue.clickContinue();
    }

    private void handleWorkbenchActions() {
        // get all pouches in inventory except for the "Rune pouch"
        Rs2Inventory.all().stream()
                .filter(item -> item.getName().contains("pouch") && !item.getName().equals("Rune pouch"))
                .forEach(item -> {
                    Rs2Inventory.interact(item, "Fill");
                    //sleep(200);
                });

        Microbot.doInvoke(QoLPlugin.workbenchMenuEntry, new Rectangle(1, 1));
        QoLPlugin.executeWorkbenchActions = false;
    }

    private void handleBankActions() {
        if (!openBank()) {
            log.warn("Bank did not open");
            QoLPlugin.executeBankActions = false;
            return;
        }

        for (NewMenuEntry menuEntry : QoLPlugin.bankMenuEntries) {
            processBankMenuEntry(menuEntry);
        }
        QoLPlugin.executeBankActions = false;
    }

    private boolean openBank() {
        sleepUntil(Rs2Bank::isOpen, 10000);
        return Rs2Bank.isOpen();
    }

    private void processBankMenuEntry(NewMenuEntry menuEntry) {
        log.info("Executing action: {} {}", menuEntry.getOption(), menuEntry.getTarget());

        if (menuEntry.getOption().contains("Withdraw")) {
            int itemTab = Rs2Bank.getItemTabForBankItem(menuEntry.getParam0());
            openAndScrollToTab(itemTab, menuEntry);
        } else if (menuEntry.getOption().contains("Deposit") &&
                !menuEntry.getOption().equals("Deposit inventory") &&
                !menuEntry.getOption().equals("Deposit worn items")) {

            if (Rs2Inventory.isSlotEmpty(menuEntry.getParam0())) {
                int nonEmptySlot = Rs2Inventory.slot(menuEntry.getItemId());
                if (nonEmptySlot != -1) {
                    menuEntry.setParam0(nonEmptySlot);
                } else {
                    log.info("No item found in inventory to deposit, skipping action");
                    return;
                }
            }
        }
        Microbot.doInvoke(menuEntry, Objects.requireNonNull(menuEntry.getWidget()).getBounds());
        //Rs2Random.wait(200, 500);
    }

    private void openAndScrollToTab(int itemTab, NewMenuEntry menuEntry) {
        if (!Rs2Bank.isTabOpen(itemTab)) {
            log.info("Switching to tab: {}", itemTab);
            Rs2Bank.openTab(itemTab);
            sleepUntil(() -> Rs2Bank.isTabOpen(itemTab), 5000);
        }

        Rs2Bank.scrollBankToSlot(menuEntry.getParam0());
        Rs2Random.wait(200, 500);
        menuEntry.setWidget(Rs2Bank.getItemWidget(menuEntry.getParam0()));
    }

    private void handleFurnaceActions() {
        if (!openFurnace()) {
            log.warn("Production widget did not open");
            QoLPlugin.executeFurnaceActions = false;
            return;
        }

        for (NewMenuEntry menuEntry : QoLPlugin.furnaceMenuEntries) {
            processFurnaceMenuEntry(menuEntry);
        }
        QoLPlugin.executeFurnaceActions = false;
    }

    private boolean openFurnace() {
        sleepUntil(() -> Rs2Widget.isProductionWidgetOpen() || Rs2Widget.isGoldCraftingWidgetOpen() || Rs2Widget.isSilverCraftingWidgetOpen(), 10000);
        return Rs2Widget.isProductionWidgetOpen() || Rs2Widget.isGoldCraftingWidgetOpen() || Rs2Widget.isSilverCraftingWidgetOpen();
    }


    private boolean openAnvil() {
        sleepUntil(Rs2Widget::isSmithingWidgetOpen, 10000);
        return Rs2Widget.isSmithingWidgetOpen();
    }

    private void processFurnaceMenuEntry(NewMenuEntry menuEntry) {
        log.info("Executing action: {} {}", menuEntry.getOption(), menuEntry.getTarget());
        Microbot.doInvoke(menuEntry, Objects.requireNonNull(menuEntry.getWidget()).getBounds());
        Rs2Random.wait(200, 500);
    }

    private void handleAnvilActions() {
        if (!openAnvil()) {
            log.warn("Production widget did not open");
            QoLPlugin.executeAnvilActions = false;
            return;
        }

        for (NewMenuEntry menuEntry : QoLPlugin.anvilMenuEntries) {
            processAnvilMenuEntry(menuEntry);
        }
        QoLPlugin.executeAnvilActions = false;
    }

    private void processAnvilMenuEntry(NewMenuEntry menuEntry) {
        log.info("Executing action: {} {}", menuEntry.getOption(), menuEntry.getTarget());
        Microbot.doInvoke(menuEntry, Objects.requireNonNull(menuEntry.getWidget()).getBounds());
        Rs2Random.wait(200, 500);
    }

    // reset all stored menu entries
    public void resetMenuEntries() {
        QoLPlugin.bankMenuEntries.clear();
        QoLPlugin.furnaceMenuEntries.clear();
        QoLPlugin.anvilMenuEntries.clear();
    }

    @Override
    public void shutdown() {
        super.shutdown();
        log.info("QoLScript shutdown complete.");
    }
}<|MERGE_RESOLUTION|>--- conflicted
+++ resolved
@@ -64,11 +64,7 @@
             } catch (Exception ex) {
                 log.error("Error in QoLScript execution: {}", ex.getMessage(), ex);
             }
-<<<<<<< HEAD
-        }, 0, 5000, TimeUnit.MILLISECONDS);
-=======
         }, 0, 300, TimeUnit.MILLISECONDS);
->>>>>>> d3a20794
         return true;
     }
 
