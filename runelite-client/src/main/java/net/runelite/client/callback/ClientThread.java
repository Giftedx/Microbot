/*
 * Copyright (c) 2018 Abex
 * All rights reserved.
 *
 * Redistribution and use in source and binary forms, with or without
 * modification, are permitted provided that the following conditions are met:
 *
 * 1. Redistributions of source code must retain the above copyright notice, this
 *    list of conditions and the following disclaimer.
 * 2. Redistributions in binary form must reproduce the above copyright notice,
 *    this list of conditions and the following disclaimer in the documentation
 *    and/or other materials provided with the distribution.
 *
 * THIS SOFTWARE IS PROVIDED BY THE COPYRIGHT HOLDERS AND CONTRIBUTORS "AS IS" AND
 * ANY EXPRESS OR IMPLIED WARRANTIES, INCLUDING, BUT NOT LIMITED TO, THE IMPLIED
 * WARRANTIES OF MERCHANTABILITY AND FITNESS FOR A PARTICULAR PURPOSE ARE
 * DISCLAIMED. IN NO EVENT SHALL THE COPYRIGHT OWNER OR CONTRIBUTORS BE LIABLE FOR
 * ANY DIRECT, INDIRECT, INCIDENTAL, SPECIAL, EXEMPLARY, OR CONSEQUENTIAL DAMAGES
 * (INCLUDING, BUT NOT LIMITED TO, PROCUREMENT OF SUBSTITUTE GOODS OR SERVICES;
 * LOSS OF USE, DATA, OR PROFITS; OR BUSINESS INTERRUPTION) HOWEVER CAUSED AND
 * ON ANY THEORY OF LIABILITY, WHETHER IN CONTRACT, STRICT LIABILITY, OR TORT
 * (INCLUDING NEGLIGENCE OR OTHERWISE) ARISING IN ANY WAY OUT OF THE USE OF THIS
 * SOFTWARE, EVEN IF ADVISED OF THE POSSIBILITY OF SUCH DAMAGE.
 */
package net.runelite.client.callback;

import com.google.inject.Inject;
import lombok.SneakyThrows;
import lombok.extern.slf4j.Slf4j;
import net.runelite.api.Client;
import net.runelite.client.plugins.microbot.Microbot;

import javax.inject.Singleton;
import java.util.Iterator;
import java.util.concurrent.*;
import java.util.function.BooleanSupplier;

import javax.inject.Singleton;
import java.util.Iterator;
import java.util.concurrent.*;
import java.util.function.BooleanSupplier;

@Singleton
@Slf4j
public class ClientThread
{
	private final ConcurrentLinkedQueue<BooleanSupplier> invokes = new ConcurrentLinkedQueue<>();
	private final ConcurrentLinkedQueue<BooleanSupplier> invokesAtTickEnd = new ConcurrentLinkedQueue<>();

	protected ScheduledExecutorService scheduledExecutorService = Executors.newSingleThreadScheduledExecutor();
	public Future<?> scheduledFuture;

	@Inject
	private Client client;

	public void invoke(Runnable r)
	{
		invoke(() ->
		{
			r.run();
			return true;
		});
	}

	@SneakyThrows
	public <T> T runOnClientThread(Callable<T> method) {
<<<<<<< HEAD
=======
		if (Microbot.getClient().isClientThread()) {
			return method.call();
		}
>>>>>>> 72378056
		final FutureTask<?> task = new FutureTask<Object>(() -> (method.call()));
		invoke(task);
		return (T) task.get();
	}

	@SneakyThrows
	public void runOnSeperateThread(Callable method) {
		if (scheduledFuture != null && !scheduledFuture.isDone()) return;
		scheduledFuture = scheduledExecutorService.submit(() -> method.call());
	}


	/**
	 * Will run r on the game thread, at an unspecified point in the future.
	 * If r returns false, r will be ran again, at a later point
	 */
	public void invoke(BooleanSupplier r)
	{
		if (client.isClientThread())
		{
			if (!r.getAsBoolean())
			{
				invokes.add(r);
			}
			return;
		}

		invokeLater(r);
	}

	/**
	 * Will run r on the game thread after this method returns
	 * If r returns false, r will be ran again, at a later point
	 */
	public void invokeLater(Runnable r)
	{
		invokeLater(() ->
		{
			r.run();
			return true;
		});
	}

	public void invokeLater(BooleanSupplier r)
	{
		invokes.add(r);
	}

	public void invokeAtTickEnd(Runnable r)
	{
		invokesAtTickEnd.add(() ->
		{
			r.run();
			return true;
		});
	}

	void invoke()
	{
		invokeList(invokes);
	}

	void invokeTickEnd()
	{
		invokeList(invokesAtTickEnd);
	}

	private void invokeList(ConcurrentLinkedQueue<BooleanSupplier> invokes)
	{
		assert client.isClientThread();
		Iterator<BooleanSupplier> ir = invokes.iterator();
		while (ir.hasNext())
		{
			BooleanSupplier r = ir.next();
			boolean remove = true;
			try
			{
				remove = r.getAsBoolean();
			}
			catch (ThreadDeath d)
			{
				throw d;
			}
			catch (Throwable e)
			{
				log.error("Exception in invoke", e);
			}
			if (remove)
			{
				ir.remove();
			}
			else
			{
				log.trace("Deferring task {}", r);
			}
		}
	}
}<|MERGE_RESOLUTION|>--- conflicted
+++ resolved
@@ -35,11 +35,6 @@
 import java.util.concurrent.*;
 import java.util.function.BooleanSupplier;
 
-import javax.inject.Singleton;
-import java.util.Iterator;
-import java.util.concurrent.*;
-import java.util.function.BooleanSupplier;
-
 @Singleton
 @Slf4j
 public class ClientThread
@@ -64,12 +59,9 @@
 
 	@SneakyThrows
 	public <T> T runOnClientThread(Callable<T> method) {
-<<<<<<< HEAD
-=======
 		if (Microbot.getClient().isClientThread()) {
 			return method.call();
 		}
->>>>>>> 72378056
 		final FutureTask<?> task = new FutureTask<Object>(() -> (method.call()));
 		invoke(task);
 		return (T) task.get();
