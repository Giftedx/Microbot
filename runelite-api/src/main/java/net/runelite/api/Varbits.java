/*
 * Copyright (c) 2017, Adam <Adam@sigterm.info>
 * All rights reserved.
 *
 * Redistribution and use in source and binary forms, with or without
 * modification, are permitted provided that the following conditions are met:
 *
 * 1. Redistributions of source code must retain the above copyright notice, this
 *    list of conditions and the following disclaimer.
 * 2. Redistributions in binary form must reproduce the above copyright notice,
 *    this list of conditions and the following disclaimer in the documentation
 *    and/or other materials provided with the distribution.
 *
 * THIS SOFTWARE IS PROVIDED BY THE COPYRIGHT HOLDERS AND CONTRIBUTORS "AS IS" AND
 * ANY EXPRESS OR IMPLIED WARRANTIES, INCLUDING, BUT NOT LIMITED TO, THE IMPLIED
 * WARRANTIES OF MERCHANTABILITY AND FITNESS FOR A PARTICULAR PURPOSE ARE
 * DISCLAIMED. IN NO EVENT SHALL THE COPYRIGHT OWNER OR CONTRIBUTORS BE LIABLE FOR
 * ANY DIRECT, INDIRECT, INCIDENTAL, SPECIAL, EXEMPLARY, OR CONSEQUENTIAL DAMAGES
 * (INCLUDING, BUT NOT LIMITED TO, PROCUREMENT OF SUBSTITUTE GOODS OR SERVICES;
 * LOSS OF USE, DATA, OR PROFITS; OR BUSINESS INTERRUPTION) HOWEVER CAUSED AND
 * ON ANY THEORY OF LIABILITY, WHETHER IN CONTRACT, STRICT LIABILITY, OR TORT
 * (INCLUDING NEGLIGENCE OR OTHERWISE) ARISING IN ANY WAY OUT OF THE USE OF THIS
 * SOFTWARE, EVEN IF ADVISED OF THE POSSIBILITY OF SUCH DAMAGE.
 */
package net.runelite.api;

/**
 * Server controlled "content-developer" integers.
 *
 * @see VarPlayer
 * <p>
 * These differ from a {@link VarPlayer} in that VarBits can be
 * less than 32 bits. One or more VarBits can be assigned to a
 * backing VarPlayer, each with a static range of bits that it is
 * allowed to access. This allows a more compact representation
 * of small values, like booleans
 */
public final class Varbits
{
	/*
	 * If chatbox is transparent or not
	 */
	public static final int TRANSPARENT_CHATBOX = 4608;

	/*
	 * If the player has an active stamina potion effect or not
	 */
	public static final int RUN_SLOWED_DEPLETION_ACTIVE = 25;

	/**
	 * Stamina effect timer
	 * Number of game ticks remaining on stamina effect in intervals of 10; for a value X there are 10 * X game ticks remaining.
	 * The stamina effect expires once this reaches 0.
	 */
	public static final int STAMINA_EFFECT = 24;

	/**
	 * Antifire timer
	 * Number of game ticks remaining on antifire in intervals of 30; for a value X there are 30 * X game ticks remaining.
	 * The antifire expires once this reaches 0.
	 */
	public static final int ANTIFIRE = 3981;

	/**
	 * Super Antifire timer
	 * Number of game ticks remaining on super antifire in intervals of 20; for a value X there are 20 * X game ticks remaining.
	 * The super antifire expires once this reaches 0.
	 */
	public static final int SUPER_ANTIFIRE = 6101;

	/**
	 * Magic imbue timer
	 * Number of game ticks remaining on magic imbue effect in intervals of 10; for a value X there are 10 * X game ticks remaining.
	 * The magic imbue effect expires once this reaches 0.
	 */
	public static final int MAGIC_IMBUE = 5438;

	/**
	 * Divine effect timers
	 * Number of game ticks remaining on a divine effect.
	 * A potion that combines multiple effects will set the varbits for the individual effects as well as its own effect.
	 */
	public static final int DIVINE_SUPER_ATTACK = 8429;
	public static final int DIVINE_SUPER_STRENGTH = 8430;
	public static final int DIVINE_SUPER_DEFENCE = 8431;
	public static final int DIVINE_RANGING = 8432;
	public static final int DIVINE_MAGIC = 8433;
	public static final int DIVINE_SUPER_COMBAT = 13663;
	public static final int DIVINE_BASTION = 13664;
	public static final int DIVINE_BATTLEMAGE = 13665;

	/**
	 * Moonlight potion timer.
	 * When at least 70 herblore, the moonlight potion's defense effect will be removed when this timer runs out.
	 * If the player drinks a dose of moonlight potion while already under its effects, desync between
	 * Varbits.MOONLIGHT_POTION and Varbits.DIVINE_SUPER_DEFENCE can occur, with the latter being 1 tick greater.
	 * In case of desync, the moonlight defence effect will be removed once Varbits.DIVINE_SUPER_DEFENCE becomes 0.
	 */
	public static final int MOONLIGHT_POTION = 10029;

	/**
	 * Ring of endurance effect timer, stamina duration extended from using the ring of endurance
	 * Number of game ticks remaining on ring of endurance effect in intervals of 10; for a value X there are 10 * X game ticks remaining.
	 * Unequipping the ring of endurance will cause this to change to 0.
	 * When this reaches 0, {@link #STAMINA_EFFECT} will begin counting down.
	 */
	public static final int RING_OF_ENDURANCE_EFFECT = 10385;

	/**
	 * If scrollbar in resizable mode chat is on the left
	 */
	public static final int CHAT_SCROLLBAR_ON_LEFT = 6374;

	/**
	 * Runepouch
	 */
	public static final int RUNE_POUCH_RUNE1 = 29;
	public static final int RUNE_POUCH_RUNE2 = 1622;
	public static final int RUNE_POUCH_RUNE3 = 1623;
	public static final int RUNE_POUCH_RUNE4 = 14285;
	public static final int RUNE_POUCH_RUNE5 = 15373;
	public static final int RUNE_POUCH_RUNE6 = 15374;
	public static final int RUNE_POUCH_AMOUNT1 = 1624;
	public static final int RUNE_POUCH_AMOUNT2 = 1625;
	public static final int RUNE_POUCH_AMOUNT3 = 1626;
	public static final int RUNE_POUCH_AMOUNT4 = 14286;
	public static final int RUNE_POUCH_AMOUNT5 = 15375;
	public static final int RUNE_POUCH_AMOUNT6 = 15376;

	/**
	 * Prayers
	 */
	public static final int QUICK_PRAYER = 4103;
	public static final int PRAYER_THICK_SKIN = 4104;
	public static final int PRAYER_BURST_OF_STRENGTH = 4105;
	public static final int PRAYER_CLARITY_OF_THOUGHT = 4106;
	public static final int PRAYER_SHARP_EYE = 4122;
	public static final int PRAYER_MYSTIC_WILL = 4123;
	public static final int PRAYER_ROCK_SKIN = 4107;
	public static final int PRAYER_SUPERHUMAN_STRENGTH = 4108;
	public static final int PRAYER_IMPROVED_REFLEXES = 4109;
	public static final int PRAYER_RAPID_RESTORE = 4110;
	public static final int PRAYER_RAPID_HEAL = 4111;
	public static final int PRAYER_PROTECT_ITEM = 4112;
	public static final int PRAYER_HAWK_EYE = 4124;
	public static final int PRAYER_MYSTIC_LORE = 4125;
	public static final int PRAYER_STEEL_SKIN = 4113;
	public static final int PRAYER_ULTIMATE_STRENGTH = 4114;
	public static final int PRAYER_INCREDIBLE_REFLEXES = 4115;
	public static final int PRAYER_PROTECT_FROM_MAGIC = 4116;
	public static final int PRAYER_PROTECT_FROM_MISSILES = 4117;
	public static final int PRAYER_PROTECT_FROM_MELEE = 4118;
	public static final int PRAYER_EAGLE_EYE = 4126;
	public static final int PRAYER_MYSTIC_MIGHT = 4127;
	public static final int PRAYER_RETRIBUTION = 4119;
	public static final int PRAYER_REDEMPTION = 4120;
	public static final int PRAYER_SMITE = 4121;
	public static final int PRAYER_CHIVALRY = 4128;
	public static final int PRAYER_PIETY = 4129;
	public static final int PRAYER_PRESERVE = 5466;
	public static final int PRAYER_RIGOUR = 5464;
	public static final int PRAYER_AUGURY = 5465;

	/**
	 * Ruinous Powers
	 */
	public static final int PRAYER_RP_REJUVENATION = 14840;
	public static final int PRAYER_RP_ANCIENT_STRENGTH = 14829;
	public static final int PRAYER_RP_ANCIENT_SIGHT = 14830;
	public static final int PRAYER_RP_ANCIENT_WILL = 14831;
	public static final int PRAYER_RP_PROTECT_ITEM = 14966;
	public static final int PRAYER_RP_RUINOUS_GRACE = 14841;
	public static final int PRAYER_RP_DAMPEN_MAGIC = 14964;
	public static final int PRAYER_RP_DAMPEN_RANGED = 14963;
	public static final int PRAYER_RP_DAMPEN_MELEE = 14962;
	public static final int PRAYER_RP_TRINITAS = 14832;
	public static final int PRAYER_RP_BERSERKER = 14844;
	public static final int PRAYER_RP_PURGE = 14839;
	public static final int PRAYER_RP_METABOLISE = 14843;
	public static final int PRAYER_RP_REBUKE = 14850;
	public static final int PRAYER_RP_VINDICATION = 14851;
	public static final int PRAYER_RP_DECIMATE = 14833;
	public static final int PRAYER_RP_ANNIHILATE = 14834;
	public static final int PRAYER_RP_VAPORISE = 14835;
	public static final int PRAYER_RP_FUMUS_VOW = 14845;
	public static final int PRAYER_RP_UMBRA_VOW = 14847;
	public static final int PRAYER_RP_CRUORS_VOW = 14846;
	public static final int PRAYER_RP_GLACIES_VOW = 14848;
	public static final int PRAYER_RP_WRATH = 14842;
	public static final int PRAYER_RP_INTENSIFY = 14965;

	/**
	 * Diary Entries
	 */
	public static final int DIARY_ARDOUGNE_EASY = 4458;
	public static final int DIARY_ARDOUGNE_MEDIUM = 4459;
	public static final int DIARY_ARDOUGNE_HARD = 4460;
	public static final int DIARY_ARDOUGNE_ELITE = 4461;

	public static final int DIARY_DESERT_EASY = 4483;
	public static final int DIARY_DESERT_MEDIUM = 4484;
	public static final int DIARY_DESERT_HARD = 4485;
	public static final int DIARY_DESERT_ELITE = 4486;

	public static final int DIARY_FALADOR_EASY = 4462;
	public static final int DIARY_FALADOR_MEDIUM = 4463;
	public static final int DIARY_FALADOR_HARD = 4464;
	public static final int DIARY_FALADOR_ELITE = 4465;

	public static final int DIARY_FREMENNIK_EASY = 4491;
	public static final int DIARY_FREMENNIK_MEDIUM = 4492;
	public static final int DIARY_FREMENNIK_HARD = 4493;
	public static final int DIARY_FREMENNIK_ELITE = 4494;

	public static final int DIARY_KANDARIN_EASY = 4475;
	public static final int DIARY_KANDARIN_MEDIUM = 4476;
	public static final int DIARY_KANDARIN_HARD = 4477;
	public static final int DIARY_KANDARIN_ELITE = 4478;

	public static final int DIARY_KARAMJA_EASY = 3578;
	public static final int DIARY_KARAMJA_MEDIUM = 3599;
	public static final int DIARY_KARAMJA_HARD = 3611;
	public static final int DIARY_KARAMJA_ELITE = 4566;

	public static final int DIARY_KOUREND_EASY = 7925;
	public static final int DIARY_KOUREND_MEDIUM = 7926;
	public static final int DIARY_KOUREND_HARD = 7927;
	public static final int DIARY_KOUREND_ELITE = 7928;

	public static final int DIARY_LUMBRIDGE_EASY = 4495;
	public static final int DIARY_LUMBRIDGE_MEDIUM = 4496;
	public static final int DIARY_LUMBRIDGE_HARD = 4497;
	public static final int DIARY_LUMBRIDGE_ELITE = 4498;

	public static final int DIARY_MORYTANIA_EASY = 4487;
	public static final int DIARY_MORYTANIA_MEDIUM = 4488;
	public static final int DIARY_MORYTANIA_HARD = 4489;
	public static final int DIARY_MORYTANIA_ELITE = 4490;

	public static final int DIARY_VARROCK_EASY = 4479;
	public static final int DIARY_VARROCK_MEDIUM = 4480;
	public static final int DIARY_VARROCK_HARD = 4481;
	public static final int DIARY_VARROCK_ELITE = 4482;

	public static final int DIARY_WESTERN_EASY = 4471;
	public static final int DIARY_WESTERN_MEDIUM = 4472;
	public static final int DIARY_WESTERN_HARD = 4473;
	public static final int DIARY_WESTERN_ELITE = 4474;

	public static final int DIARY_WILDERNESS_EASY = 4466;
	public static final int DIARY_WILDERNESS_MEDIUM = 4467;
	public static final int DIARY_WILDERNESS_HARD = 4468;
	public static final int DIARY_WILDERNESS_ELITE = 4469;

	/**
	 * Kourend house favours
	 */
	public static final int KOUREND_FAVOR_ARCEUUS = 4896;
	public static final int KOUREND_FAVOR_HOSIDIUS = 4895;
	public static final int KOUREND_FAVOR_LOVAKENGJ = 4898;
	public static final int KOUREND_FAVOR_PISCARILIUS = 4899;
	public static final int KOUREND_FAVOR_SHAYZIEN = 4894;

	/**
	 * Equipped weapon type
	 */
	public static final int EQUIPPED_WEAPON_TYPE = 357;

	/**
	 * Defensive casting mode
	 */
	public static final int DEFENSIVE_CASTING_MODE = 2668;

	/**
	 * Options
	 */
	public static final int SIDE_PANELS = 4607;

	/**
	 * Herbiboar Trails
	 */
	public static final int HB_TRAIL_31303 = 5737;
	public static final int HB_TRAIL_31306 = 5738;
	public static final int HB_TRAIL_31309 = 5739;
	public static final int HB_TRAIL_31312 = 5740;
	public static final int HB_TRAIL_31315 = 5741;
	public static final int HB_TRAIL_31318 = 5742;
	public static final int HB_TRAIL_31321 = 5743;
	public static final int HB_TRAIL_31324 = 5744;
	public static final int HB_TRAIL_31327 = 5745;
	public static final int HB_TRAIL_31330 = 5746;

	public static final int HB_TRAIL_31333 = 5768;
	public static final int HB_TRAIL_31336 = 5769;
	public static final int HB_TRAIL_31339 = 5770;
	public static final int HB_TRAIL_31342 = 5771;
	public static final int HB_TRAIL_31345 = 5772;
	public static final int HB_TRAIL_31348 = 5773;
	public static final int HB_TRAIL_31351 = 5774;
	public static final int HB_TRAIL_31354 = 5775;
	public static final int HB_TRAIL_31357 = 5776;
	public static final int HB_TRAIL_31360 = 5777;

	public static final int HB_TRAIL_31363 = 5747;
	public static final int HB_TRAIL_31366 = 5748;
	public static final int HB_TRAIL_31369 = 5749;
	public static final int HB_TRAIL_31372 = 5750;

	public static final int HB_FINISH = 5766;

	/**
	 * Started hunting Herbiboar.
	 * <br>
	 * NOTE: This value remains at 0 even after starting a Herbiboar trail up until searching the first object along the
	 * hunting path.
	 */
	public static final int HB_STARTED = 5767;

	/**
	 * Barbarian Assault
	 */
	public static final int IN_GAME_BA = 3923;
	public static final int BA_GC = 4768;

	/**
	 * 0 = Outside wilderness
	 * 1 = In wilderness
	 */
	public static final int IN_WILDERNESS = 5963;

	/**
	 * Fishing Trawler
	 * FISHING_TRAWLER_ACTIVITY Expected values: 0-255
	 */
	public static final int FISHING_TRAWLER_ACTIVITY = 3377;

	/**
	 * Blast Furnace Bar Dispenser
	 * <p>
	 * These are the expected values:
	 * 0 = No bars being processed
	 * 1 = Ores are being processed on the conveyor belt, bar dispenser cannot be checked
	 * 2 = Bars are cooling down
	 * 3 = Bars can be collected
	 */
	public static final int BAR_DISPENSER = 936;

	/**
	 * Motherlode mine sack
	 */
	public static final int SACK_NUMBER = 5558;
	public static final int SACK_UPGRADED = 5556;

	/**
	 * Experience tracker
	 * <p>
	 * EXPERIENCE_TRACKER_POSITION expected values:
	 * 0 = Right
	 * 1 = Middle
	 * 2 = Left
	 */
	public static final int EXPERIENCE_TRACKER_POSITION = 4692;
	public static final int EXPERIENCE_TRACKER_COUNTER = 4697;
	public static final int EXPERIENCE_TRACKER_PROGRESS_BAR = 4698;

	/**
	 * Experience drop color
	 */
	public static final int EXPERIENCE_DROP_COLOR = 4695;

	/**
	 * Tithe Farm
	 */
	public static final int TITHE_FARM_SACK_AMOUNT = 4900;
	public static final int TITHE_FARM_SACK_ICON = 5370;
	public static final int TITHE_FARM_POINTS = 4893;

	/**
	 * Blast Mine
	 */
	public static final int BLAST_MINE_COAL = 10698;
	public static final int BLAST_MINE_GOLD = 10699;
	public static final int BLAST_MINE_MITHRIL = 10700;
	public static final int BLAST_MINE_ADAMANTITE = 10701;
	public static final int BLAST_MINE_RUNITE = 10702;

	/**
	 * Raids
	 */
	public static final int IN_RAID = 5432;
	public static final int TOTAL_POINTS = 5431;
	public static final int PERSONAL_POINTS = 5422;
	public static final int RAID_PARTY_SIZE = 5424;

	// 0 = raid not started, >0 = raid started
	public static final int RAID_STATE = 5425;

	/**
	 * Making Friends with My Arm fire pits
	 * <p>
	 * Expected values:
	 * 0 = Not built
	 * 1 = Built
	 */
	public static final int FIRE_PIT_GIANT_MOLE = 6532;
	public static final int FIRE_PIT_LUMBRIDGE_SWAMP = 6533;
	public static final int FIRE_PIT_MOS_LE_HARMLESS = 6534;

	/**
	 * Theatre of Blood 1=In Party, 2=Inside/Spectator, 3=Dead Spectating
	 */
	public static final int THEATRE_OF_BLOOD = 6440;
	/**
	 * Theatre of Blood orb healths
	 * 0=hide 1-27=% of health - 27 is 100% health and 1 is 0% health, 30=dead
	 */
	public static final int THEATRE_OF_BLOOD_ORB1 = 6442;
	public static final int THEATRE_OF_BLOOD_ORB2 = 6443;
	public static final int THEATRE_OF_BLOOD_ORB3 = 6444;
	public static final int THEATRE_OF_BLOOD_ORB4 = 6445;
	public static final int THEATRE_OF_BLOOD_ORB5 = 6446;

	/**
	 * Nightmare Zone
	 */
	public static final int NMZ_ABSORPTION = 3956;
	public static final int NMZ_POINTS = 3949;

	/**
	 * Blast Furnace
	 */
	public static final int BLAST_FURNACE_COPPER_ORE = 959;
	public static final int BLAST_FURNACE_TIN_ORE = 950;
	public static final int BLAST_FURNACE_IRON_ORE = 951;
	public static final int BLAST_FURNACE_COAL = 949;
	public static final int BLAST_FURNACE_MITHRIL_ORE = 952;
	public static final int BLAST_FURNACE_ADAMANTITE_ORE = 953;
	public static final int BLAST_FURNACE_RUNITE_ORE = 954;
	public static final int BLAST_FURNACE_SILVER_ORE = 956;
	public static final int BLAST_FURNACE_GOLD_ORE = 955;

	public static final int BLAST_FURNACE_BRONZE_BAR = 941;
	public static final int BLAST_FURNACE_IRON_BAR = 942;
	public static final int BLAST_FURNACE_STEEL_BAR = 943;
	public static final int BLAST_FURNACE_MITHRIL_BAR = 944;
	public static final int BLAST_FURNACE_ADAMANTITE_BAR = 945;
	public static final int BLAST_FURNACE_RUNITE_BAR = 946;
	public static final int BLAST_FURNACE_SILVER_BAR = 948;
	public static final int BLAST_FURNACE_GOLD_BAR = 947;

	public static final int BLAST_FURNACE_COFFER = 5357;

	/**
	 * Pyramid plunder
	 */
	public static final int PYRAMID_PLUNDER_ROOM_LOCATION = 2365;
	public static final int PYRAMID_PLUNDER_TIMER = 2375;
	public static final int PYRAMID_PLUNDER_THIEVING_LEVEL = 2376;
	public static final int PYRAMID_PLUNDER_ROOM = 2377;

	/**
	 * Barrows
	 */
	public static final int BARROWS_KILLED_AHRIM = 457;
	public static final int BARROWS_KILLED_DHAROK = 458;
	public static final int BARROWS_KILLED_GUTHAN = 459;
	public static final int BARROWS_KILLED_KARIL = 460;
	public static final int BARROWS_KILLED_TORAG = 461;
	public static final int BARROWS_KILLED_VERAC = 462;
	public static final int BARROWS_REWARD_POTENTIAL = 463;
	public static final int BARROWS_NPCS_SLAIN = 464;

	/**
	 * Spicy stew ingredients
	 */
	public static final int SPICY_STEW_RED_SPICES = 1879;
	public static final int SPICY_STEW_YELLOW_SPICES = 1880;
	public static final int SPICY_STEW_BROWN_SPICES = 1881;
	public static final int SPICY_STEW_ORANGE_SPICES = 1882;

	/**
	 * Multicombat area
	 */
	public static final int MULTICOMBAT_AREA = 4605;

	/**
	 * Kingdom of Miscellania Management
	 * Kingdom Approval is represented as a 7-bit unsigned integer; 127 corresponds to 100% approval
	 */
	public static final int KINGDOM_APPROVAL = 72;
	public static final int KINGDOM_COFFER = 74;

	/**
	 * The Hand in the Sand quest status
	 */
	public static final int QUEST_THE_HAND_IN_THE_SAND = 1527;

	/**
	 * Dragon slayer 2 quest status
	 */
	public static final int QUEST_DS2 = 6104;

	/**
	 * Daily Tasks =Collection availability)
	 */
	public static final int DAILY_HERB_BOXES_COLLECTED = 3961;
	public static final int DAILY_STAVES_COLLECTED = 4539;
	public static final int DAILY_ESSENCE_COLLECTED = 4547;
	public static final int DAILY_RUNES_COLLECTED = 4540;
	public static final int DAILY_SAND_COLLECTED = 4549;
	public static final int DAILY_FLAX_STATE = 4559;
	public static final int DAILY_ARROWS_STATE = 4563;
	/**
	 * This varbit tracks how much bonemeal has been redeemed from Robin
	 * The player gets 13 for each diary completed above and including Medium, for a maxiumum of 39
	 */
	public static final int DAILY_BONEMEAL_STATE = 4543;

	public static final int DAILY_DYNAMITE_COLLECTED = 7939;

	/**
	 * Fairy Ring
	 */
	public static final int FAIR_RING_LAST_DESTINATION = 5374;
	public static final int FAIRY_RING_DIAL_ADCB = 3985; //Left dial
	public static final int FAIRY_RIGH_DIAL_ILJK = 3986; //Middle dial
	public static final int FAIRY_RING_DIAL_PSRQ = 3987; //Right dial

	/**
	 * Transmog controllers for farming
	 */
	public static final int FARMING_4771 = 4771;
	public static final int FARMING_4772 = 4772;
	public static final int FARMING_4773 = 4773;
	public static final int FARMING_4774 = 4774;
	public static final int FARMING_4775 = 4775;
	public static final int FARMING_7904 = 7904;
	public static final int FARMING_7905 = 7905;
	public static final int FARMING_7906 = 7906;
	public static final int FARMING_7907 = 7907;
	public static final int FARMING_7908 = 7908;
	public static final int FARMING_7909 = 7909;
	public static final int FARMING_7910 = 7910;
	public static final int FARMING_7911 = 7911;
	public static final int FARMING_7912 = 7912;

	/**
	 * Transmog controllers for grapes
	 */
	public static final int GRAPES_4953 = 4953;
	public static final int GRAPES_4954 = 4954;
	public static final int GRAPES_4955 = 4955;
	public static final int GRAPES_4956 = 4956;
	public static final int GRAPES_4957 = 4957;
	public static final int GRAPES_4958 = 4958;
	public static final int GRAPES_4959 = 4959;
	public static final int GRAPES_4960 = 4960;
	public static final int GRAPES_4961 = 4961;
	public static final int GRAPES_4962 = 4962;
	public static final int GRAPES_4963 = 4963;
	public static final int GRAPES_4964 = 4964;

	/**
	 * Automatically weed farming patches
	 */
	public static final int AUTOWEED = 5557;

	/**
	 * The player's account type.
	 * <p>
	 * 0 = normal
	 * 1 = ironman
	 * 2 = ultimate ironman
	 * 3 = hardcore ironman
	 * 4 = group ironman
	 * 5 = hardcore group ironman
	 * 6 = unranked group ironman
	 */
	public static final int ACCOUNT_TYPE = 1777;

	/**
	 * The varbit that stores the oxygen percentage for player
	 */
	public static final int OXYGEN_LEVEL = 5811;

	/**
	 * Drift net status
	 * <p>
	 * Expected values
	 * 0 = Unset
	 * 1 = Set up
	 * 2 = Caught some fish
	 * 3 = Full
	 */
	public static final int NORTH_NET_STATUS = 5812;
	public static final int SOUTH_NET_STATUS = 5814;

	/**
	 * Drift net catch count
	 */
	public static final int NORTH_NET_CATCH_COUNT = 5813;
	public static final int SOUTH_NET_CATCH_COUNT = 5815;

	/**
	 * Drift net collect interface
	 * <p>
	 * Expected values:
	 * 0 = Not open
	 * 1 = North interface open
	 * 2 = South interface open
	 */
	public static final int DRIFT_NET_COLLECT = 5933;

	/**
	 * Corp beast damage
	 */
	public static final int CORP_DAMAGE = 999;

	/**
	 * Toggleable slayer unlocks
	 */
	public static final int SUPERIOR_ENABLED = 5362;
	public static final int FOSSIL_ISLAND_WYVERN_DISABLE = 6251;

	public static final int BANK_REARRANGE_MODE = 3959;
	public static final int CURRENT_BANK_TAB = 4150;
	public static final int BANK_QUANTITY_TYPE = 6590;
	public static final int BANK_REQUESTEDQUANTITY = 3960;
	public static final int BANK_LEAVEPLACEHOLDERS = 3755;

	public static final int WORLDHOPPER_FAVORITE_1 = 4597;
	public static final int WORLDHOPPER_FAVORITE_2 = 4598;

	/**
	 * Spell activeness
	 */
	public static final int VENGEANCE_ACTIVE = 2450;
	public static final int DEATH_CHARGE = 12411;
	public static final int RESURRECT_THRALL = 12413;
	public static final int SHADOW_VEIL = 12414;

	/**
	 * Spell cooldowns
	 */
	public static final int HEAL_GROUP_COOLDOWN = 925;
	public static final int VENGEANCE_COOLDOWN = 2451;
	public static final int DEATH_CHARGE_COOLDOWN = 12138;
	public static final int CORRUPTION_COOLDOWN = 12288;
	public static final int RESURRECT_THRALL_COOLDOWN = 12290;
	public static final int SHADOW_VEIL_COOLDOWN = 12291;
	public static final int WARD_OF_ARCEUUS_COOLDOWN = 12293;

	/**
	 * Imbued Heart cooldown
	 * Number of game tick remaining on cooldown in intervals of 10; for a value X there are 10 * X game ticks remaining.
	 * The heart regains its power once this reaches 0.
	 */
	public static final int IMBUED_HEART_COOLDOWN = 5361;

	/**
	 * Dragonfire shield cooldown
	 * <p>
	 * Number of game ticks remaining on cooldown in intervals of 8; for a value X there are 8 * X game ticks remaining.
	 */
	public static final int DRAGONFIRE_SHIELD_COOLDOWN = 6539;

	/**
	 * Amount of items in each bank tab
	 */
	public static final int BANK_TAB_ONE_COUNT = 4171;
	public static final int BANK_TAB_TWO_COUNT = 4172;
	public static final int BANK_TAB_THREE_COUNT = 4173;
	public static final int BANK_TAB_FOUR_COUNT = 4174;
	public static final int BANK_TAB_FIVE_COUNT = 4175;
	public static final int BANK_TAB_SIX_COUNT = 4176;
	public static final int BANK_TAB_SEVEN_COUNT = 4177;
	public static final int BANK_TAB_EIGHT_COUNT = 4178;
	public static final int BANK_TAB_NINE_COUNT = 4179;

	/**
	 * Type of GE offer currently being created
	 * 0 = buy
	 * 1 = sell
	 */
	public static final int GE_OFFER_CREATION_TYPE = 4397;

	/**
	 * The active tab within the quest interface
	 */
	public static final int QUEST_TAB = 8168;

	/**
	 * Explorer ring
	 */
	public static final int EXPLORER_RING_ALCHTYPE = 5398;
	public static final int EXPLORER_RING_TELEPORTS = 4552;
	public static final int EXPLORER_RING_ALCHS = 4554;
	public static final int EXPLORER_RING_RUNENERGY = 4553;

	public static final int WINTERTODT_TIMER = 7980;

	/**
	 * League relics
	 */
	public static final int LEAGUE_RELIC_1 = 10049;
	public static final int LEAGUE_RELIC_2 = 10050;
	public static final int LEAGUE_RELIC_3 = 10051;
	public static final int LEAGUE_RELIC_4 = 10052;
	public static final int LEAGUE_RELIC_5 = 10053;
	public static final int LEAGUE_RELIC_6 = 11696;
	public static final int LEAGUE_RELIC_7 = 17301;
	public static final int LEAGUE_RELIC_8 = 17302;

	/**
	 * Muted volume restore values
	 */
	public static final int MUTED_MUSIC_VOLUME = 12426;
	public static final int MUTED_SOUND_EFFECT_VOLUME = 12427;
	public static final int MUTED_AREA_EFFECT_VOLUME = 12428;

	/**
	 * Parasite infection status during nightmare of ashihama bossfight
	 * <p>
	 * 0 = not infected
	 * 1 = infected
	 */
	public static final int PARASITE = 10151;

	/**
	 * Whether the vanilla wiki entity lookup is displayed under the minimap
	 * <p>
	 * 0 = Enabled
	 * 1 = Disabled
	 */
	public static final int WIKI_ENTITY_LOOKUP = 10113;

	/**
	 * Whether the player is in a PvP area
	 * <p>
	 * 0 = Player is not in PvP area
	 * 1 = Player is in PvP area
	 * <p>
	 * Note: The name of this varbit comes from historical behavior where
	 * the special attack orb would be disabled in PvP, but this was changed
	 * on 2023-03-09 due to Poll 78. Yet, the varbit still updates as before.
	 */
	public static final int PVP_SPEC_ORB = 8121;

	/**
	 * Collection Log notification settings whenever a new item is added
	 * <p>
	 * 0 = no notification
	 * 1 = chat notification only
	 * 2 = popup notification only
	 * 3 = chat and popup
	 */
	public static final int COLLECTION_LOG_NOTIFICATION = 11959;

	/**
	 * Combat Achievements popup settings whenever a new task is completed
	 * <p>
	 * 0 = popup notification enabled
	 * 1 = popup notification disabled
	 */
	public static final int COMBAT_ACHIEVEMENTS_POPUP = 12455;

	/**
	 * Combat Achievement tier completion variables
	 *
	 * 2 = completed
	 */
	public static final int COMBAT_ACHIEVEMENT_TIER_EASY = 12863;
	public static final int COMBAT_ACHIEVEMENT_TIER_MEDIUM = 12864;
	public static final int COMBAT_ACHIEVEMENT_TIER_HARD = 12865;
	public static final int COMBAT_ACHIEVEMENT_TIER_ELITE = 12866;
	public static final int COMBAT_ACHIEVEMENT_TIER_MASTER = 12867;
	public static final int COMBAT_ACHIEVEMENT_TIER_GRANDMASTER = 12868;

	/**
	 * Show boss health overlay setting
	 * 0 = on
	 * 1 = off
	 */
	public static final int BOSS_HEALTH_OVERLAY = 12389;

	/**
	 * Boss health bar info
	 */
	public static final int BOSS_HEALTH_CURRENT = 6099;
	public static final int BOSS_HEALTH_MAXIMUM = 6100;

	/**
	 * Whether the PVP kill-death stats widget should be drawn while in the wilderness or in PVP worlds.
	 * <p>
	 * 0 = Disabled
	 * 1 = Enabled
	 */
	public static final int SHOW_PVP_KDR_STATS = 4143;

	/**
	 * State of Teleblock spell effects on the player
	 * <p>
	 * 0 = Teleblock inactive, no immunity
	 * 1 &lt;= X &lt;= 100 = Teleblock inactive, remaining ticks of immunity from reapplication of spell effect
	 * 101 &lt;= Teleblock active, remaining ticks of blocking effect
	 */
	public static final int TELEBLOCK = 4163;

	/**
	 * Cooldown timer remaining before eligible to restore at a god wars dungeon altar.
	 * Number of game ticks remaining is in intervals of 100; for a value X there are 100 * X game ticks remaining.
	 * A player can pray at a god wars altar once this reaches 0.
	 */
	public static final int GOD_WARS_ALTAR_COOLDOWN = 4099;

	/**
	 * Cooldown timer remaining before being able to eat from the piles of food in Scurrius's lair.
	 * Number of game ticks remaining is in intervals of 100; for a value X there are 100 * X game ticks remaining.
	 * A player can eat from the food piles once this reaches 0.
	 */
<<<<<<< HEAD
	public static final int SCURRIUS_FOOD_PILE_COOLDOWN = 4098;
=======
	public static final int SCURRIUS_FOOD_PILE_COOLDOWN = 9581;
>>>>>>> fc29d39a

	/**
	 * Farmer's Affinity effect timer
	 * Number of game ticks remaining on Farmer's Affinity effect in intervals of 20; for a value X there are 20 * X game ticks remaining.
	 * The Farmer's Affinity expires once this reaches 0.
	 */
	public static final int FARMERS_AFFINITY = 11765;

	/**
	 * If the player has Menaphite remedy effect active.
	 * This will go down by 1 every 25 ticks (15 seconds) and the player's combat stats will be restored by 6 + 16%.
	 * Set to 20 upon consuming potion.
	 */
	public static final int MENAPHITE_REMEDY = 14448;

	/**
	 * How many salt stat boost refreshes the player has remaining.
	 * This will go down by 1 every 25 ticks (15 seconds) and the player's stats will be restored.
	 * Set to 32 upon crushing salts.
	 */
	public static final int BUFF_STAT_BOOST = 14344;

	/**
	 * If the player has liquid adrenaline buff active
	 * <p>
	 * 0 = inactive
	 * 1 = active
	 */
	public static final int LIQUID_ADERNALINE_ACTIVE = 14361;

	public static final int TOA_RAID_LEVEL = 14380;
	public static final int TOA_RAID_DAMAGE = 14325;

	/**
	 * Tombs of Amascut orb healths
	 * 0=hide 1-27=% of health - 27 is 100% health and 1 is 0% health, 30=dead
	 */
	public static final int TOA_MEMBER_0_HEALTH = 14346;
	public static final int TOA_MEMBER_1_HEALTH = 14347;
	public static final int TOA_MEMBER_2_HEALTH = 14348;
	public static final int TOA_MEMBER_3_HEALTH = 14349;
	public static final int TOA_MEMBER_4_HEALTH = 14350;
	public static final int TOA_MEMBER_5_HEALTH = 14351;
	public static final int TOA_MEMBER_6_HEALTH = 14352;
	public static final int TOA_MEMBER_7_HEALTH = 14353;

	/**
	 * How many NMZ overload refreshes the player has remaining.
	 * <p>
	 * This will go down by 1 every 25 ticks (15 seconds) and the player's stats will be restored.
	 * Set to 20 upon drinking an overload.
	 */
	public static final int NMZ_OVERLOAD_REFRESHES_REMAINING = 3955;

	/**
	 * How many Chambers of Xeric overload refreshes the player has remaining.
	 * <p>
	 * This will go down by 1 every 25 ticks (15 seconds) and the player's stats will be restored.
	 * Set to 20 upon drinking an overload.
	 */
	public static final int COX_OVERLOAD_REFRESHES_REMAINING = 5418;

	public static final int SLAYER_POINTS = 4068;
	public static final int SLAYER_TASK_STREAK = 4069;

	/**
	 * The assigned boss for boss slayer.
	 */
	public static final int SLAYER_TASK_BOSS = 4723;

	/**
	 * Whether the level up interface is disabled
	 */
	public static final int DISABLE_LEVEL_UP_INTERFACE = 9452;

	public static final int PRAYERBOOK = 14826;

	/**
	 * During and after Curse of the Empty Lord, Viggora can be located in one of three locations,
	 * which is uniquely and permanently set for each player.
	 * This varbit determines which location he will appear in, which is useful for a master clue step.
	 */
	public static final int VIGGORA_LOCATION = 815;

	/**
	 * If the player has a spellbook swap active
	 * <p>
	 * 0 = inactive
	 * 1 = active
	 */
	public static final int SPELLBOOK_SWAP = 3617;

	public static final int SPELLBOOK = 4070;
	public static final int SPELLBOOK_SUBMENU = 9730;

	/**
	 * The amount of Curse of the Moons stacks received when fighting the Blue Moon or Eclipse Moon.
	 * The varbit value remains 0 when fighting the Blood Moon.
	 * When fighting the Blue Moon, the player's joints will lock up at 18 stacks, which causes their next attack to be
	 * canceled and 18 stacks to be removed.
	 * When fighting the Eclipse Moon, the stacks increase the chance of a player's attack glancing off the shield of
	 * the Eclipse Moon. Glancing attacks reduce the player's max hit by two times the flat armour of the Eclipse Moon.
	 */
	public static final int CURSE_OF_THE_MOONS = 9853;

	/**
	 * The amount of Doom stacks received in the Fortis Colosseum.
	 */
	public static final int COLOSSEUM_DOOM = 9801;

	public static final int BUFF_GOADING_POTION = 11294;

	public static final int BUFF_PRAYER_REGENERATION = 11361;

	/**
	 * The player's progress value for the colossal wyrm advanced basic course.
	 * <p>
	 * Max value = 6;
	 * </p>
	 */
	public static final int COLOSSAL_WYRM_COURSE_BASIC = 11292;

	/**
	 * The player's progress value for the colossal wyrm advanced agility course.
	 * <p>
	 * Max value = 6;
	 * </p>
	 */
	public static final int COLOSSAL_WYRM_COURSE_ADVANCED = 11293;

	public static final int WINTERTODT_WARMTH = 11434;

	public static final int COMBAT_TASK_EASY = 12885;
	public static final int COMBAT_TASK_MEDIUM = 12886;
	public static final int COMBAT_TASK_HARD = 12887;
	public static final int COMBAT_TASK_ELITE = 12888;
	public static final int COMBAT_TASK_MASTER = 12889;
	public static final int COMBAT_TASK_GRANDMASTER = 12890;

	public static final int LEAGUES_MELEE_COMBAT_MASTERY_LEVEL = 11580;
	public static final int LEAGUES_RANGED_COMBAT_MASTERY_LEVEL = 11581;
	public static final int LEAGUES_MAGIC_COMBAT_MASTERY_LEVEL = 11582;
}<|MERGE_RESOLUTION|>--- conflicted
+++ resolved
@@ -818,11 +818,7 @@
 	 * Number of game ticks remaining is in intervals of 100; for a value X there are 100 * X game ticks remaining.
 	 * A player can eat from the food piles once this reaches 0.
 	 */
-<<<<<<< HEAD
-	public static final int SCURRIUS_FOOD_PILE_COOLDOWN = 4098;
-=======
 	public static final int SCURRIUS_FOOD_PILE_COOLDOWN = 9581;
->>>>>>> fc29d39a
 
 	/**
 	 * Farmer's Affinity effect timer
