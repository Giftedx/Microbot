--- conflicted
+++ resolved
@@ -30,11 +30,7 @@
     <parent>
         <groupId>net.runelite</groupId>
         <artifactId>runelite-parent</artifactId>
-<<<<<<< HEAD
-        <version>1.10.33-SNAPSHOT</version>
-=======
-        <version>1.10.35-SNAPSHOT</version>
->>>>>>> 6eb02959
+        <version>1.10.34-SNAPSHOT</version>
     </parent>
 
     <artifactId>jshell</artifactId>
