--- conflicted
+++ resolved
@@ -30,11 +30,7 @@
     <parent>
         <groupId>net.runelite</groupId>
         <artifactId>runelite-parent</artifactId>
-<<<<<<< HEAD
-        <version>1.10.17.2</version>
-=======
         <version>1.10.18.3-SNAPSHOT</version>
->>>>>>> ed803018
     </parent>
 
     <artifactId>jshell</artifactId>
