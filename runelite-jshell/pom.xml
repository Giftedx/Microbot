--- conflicted
+++ resolved
@@ -30,11 +30,7 @@
     <parent>
         <groupId>net.runelite</groupId>
         <artifactId>runelite-parent</artifactId>
-<<<<<<< HEAD
-        <version>1.10.44-SNAPSHOT</version>
-=======
-        <version>1.10.46-SNAPSHOT</version>
->>>>>>> f63edba5
+        <version>1.10.45-SNAPSHOT</version>
     </parent>
 
     <artifactId>jshell</artifactId>
